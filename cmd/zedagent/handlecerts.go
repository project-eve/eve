// Copyright (c) 2017-2018 Zededa, Inc.
// All rights reserved.

// cert object event handlers
package zedagent

import (
	"fmt"
	log "github.com/sirupsen/logrus"
	"github.com/zededa/go-provision/cast"
	"github.com/zededa/go-provision/types"
	"io"
	"os"
	"time"
)

func lookupCertObjSafename(ctx *zedagentContext, safename string) *types.CertObjConfig {

	sub := ctx.subCertObjConfig
	items := sub.GetAll()
	for key, c := range items {
		config := cast.CastCertObjConfig(c)
		if config.Key() != key {
			log.Errorf("certObjHandleStatusUpdateSafename key/UUID mismatch %s vs %s; ignored %+v\n",
				key, config.Key(), config)
			continue
		}
		for _, sc := range config.StorageConfigList {
			safename1 := types.UrlToSafename(sc.Name,
				sc.ImageSha256)
			if safename == safename1 {
				return &config
			}
		}
	}
	return nil
}

// XXX but there can be multiple CertObjConfig/Status with the same safename!
// This only looks for one.
func certObjHandleStatusUpdateSafename(ctx *zedagentContext, safename string) {

	log.Infof("certObjHandleStatusUpdateSafename(%s)\n", safename)
	config := lookupCertObjSafename(ctx, safename)
	if config == nil {
		log.Infof("certObjHandleStatusUpdateSafename(%s) not found\n",
			safename)
		return
	}
	uuidStr := config.Key()
	status := lookupCertObjStatus(ctx, uuidStr)
	if status == nil {
		log.Infof("certObjHandleStatusUpdateSafename(%s) no status\n",
			safename)
		return
	}
	log.Infof("certObjHandleStatusUpdateSafename(%s) found %s\n",
		safename, uuidStr)
	certObjHandleStatusUpdate(ctx, config, status)
}

func certObjHandleStatusUpdate(ctx *zedagentContext,
	config *types.CertObjConfig, status *types.CertObjStatus) {

	uuidStr := config.Key()
	log.Infof("certObjHandleStatusUpdate(%s)\n", uuidStr)

	changed := doCertObjStatusUpdate(ctx, uuidStr, *config, status)
	if changed {
		log.Infof("certObjHandleStatusUpdate(%s) changed\n",
			uuidStr)
		publishCertObjStatus(ctx, status)
	}
}

func doCertObjStatusUpdate(ctx *zedagentContext, uuidStr string, config types.CertObjConfig,
	status *types.CertObjStatus) bool {

	log.Infof("doCertObjStatusUpdate(%s)\n", uuidStr)

	changed, proceed := doCertObjInstall(ctx, uuidStr, config, status)
	if !proceed {
		return changed
	}

	// call baseOs to pick up the certs
	baseOsConfig := lookupBaseOsConfig(ctx, uuidStr)
	if baseOsConfig == nil {
		log.Infof("doCertObjStatusUdate(%s) no baseOsConfig\n",
			uuidStr)
		return changed
	}

	baseOsStatus := lookupBaseOsStatus(ctx, uuidStr)
	if baseOsStatus == nil {
		log.Infof("doCertObjStatusUdate(%s) no baseOsStatus\n",
			uuidStr)
		return changed
	}
	baseOsHandleStatusUpdate(ctx, baseOsConfig, baseOsStatus)
	log.Infof("doCertObjStatusUdate(%s) done %v\n", uuidStr, changed)
	return changed
}

func doCertObjInstall(ctx *zedagentContext, uuidStr string, config types.CertObjConfig,
	status *types.CertObjStatus) (bool, bool) {

	log.Infof("doCertObjInstall(%s)\n", uuidStr)
	changed := false

	if len(config.StorageConfigList) != len(status.StorageStatusList) {
		errString := fmt.Sprintf("%s, Storage length mismatch: %d vs %d\n", uuidStr,
			len(config.StorageConfigList),
			len(status.StorageStatusList))
		status.Error = errString
		status.ErrorTime = time.Now()
		return changed, false
	}

	for i, sc := range config.StorageConfigList {
		ss := &status.StorageStatusList[i]

		if ss.Name != sc.Name ||
			ss.ImageSha256 != sc.ImageSha256 {
			// Report to zedcloud
			errString := fmt.Sprintf("%s, Storage config mismatch:\n\t%s\n\t%s\n\t%s\n\t%s\n\n", uuidStr,
				sc.Name, ss.Name,
				sc.ImageSha256, ss.ImageSha256)
			log.Errorln(errString)
			status.Error = errString
			status.ErrorTime = time.Now()
			changed = true
			return changed, false
		}
	}

	downloadchange, downloaded :=
		checkCertObjStorageDownloadStatus(ctx, uuidStr, config, status)

	if !downloaded {
		return changed || downloadchange, false
	}

	// install the certs now
	if installDownloadedObjects(certObj, uuidStr, status.StorageStatusList) {
		// Automatically move from DOWNLOADED to INSTALLED
		status.State = types.INSTALLED
		changed = true
	}

	publishCertObjStatus(ctx, status)
	log.Infof("doCertObjInstall(%s) done %v\n", uuidStr, changed)
	return changed, true
}

func checkCertObjStorageDownloadStatus(ctx *zedagentContext, uuidStr string,
	config types.CertObjConfig, status *types.CertObjStatus) (bool, bool) {

	ret := checkStorageDownloadStatus(ctx, certObj, uuidStr,
		config.StorageConfigList, status.StorageStatusList)

	status.State = ret.MinState
	status.Error = ret.AllErrors
	status.ErrorTime = ret.ErrorTime

	log.Infof("checkCertObjDownloadStatus %s, %v\n", uuidStr, ret.MinState)

<<<<<<< HEAD
	if ret.MinState == types.INITIAL {
		log.Errorf("checkCertObjDownloadStatus for %s, Download error\n", uuidStr)
=======
	if ret.AllErrors != "" {
		log.Printf("checkCertObjDownloadStatus for %s, Download error %s\n",
			uuidStr, ret.AllErrors)
>>>>>>> d6376a2b
		return ret.Changed, false
	}

	if ret.MinState < types.DOWNLOADED {
<<<<<<< HEAD
		log.Infof("checkCertObjDownloaStatus %s, Waiting for downloads\n", uuidStr)
=======
		log.Printf("checkCertObjDownloaStatus %s, Waiting for downloads\n",
			uuidStr)
>>>>>>> d6376a2b
		return ret.Changed, false
	}

	// XXX can this ever happen?
	if ret.WaitingForCerts {
		log.Infof("checkCertObjDownloadStatus %s, Waiting for certs\n",
			uuidStr)
		return ret.Changed, false
	}

	log.Infof("checkCertObjDownloadStatus for %s, Downloads done\n", uuidStr)
	return ret.Changed, true
}

func removeCertObjConfig(ctx *zedagentContext, uuidStr string) {

	log.Infof("removeCertObjConfig(%s)\n", uuidStr)
	status := lookupCertObjStatus(ctx, uuidStr)
	if status == nil {
		log.Infof("removeCertObjConfig(%s), no status\n", uuidStr)
		return
	}

	changed, del := doCertObjUninstall(ctx, uuidStr, status)
	if changed {
		log.Infof("removeCertObjConfig(%s) status changed\n", uuidStr)
		publishCertObjStatus(ctx, status)
	}

	if del {
		// Write out what we modified to CertObj aka delete
		unpublishCertObjStatus(ctx, status.Key())
	}
	log.Infof("removeCertObjConfig(%s) done\n", uuidStr)
}

func doCertObjUninstall(ctx *zedagentContext, uuidStr string,
	status *types.CertObjStatus) (bool, bool) {

	var del, changed, removedAll bool

	removedAll = true
	log.Infof("doCertObjUninstall(%s)\n", uuidStr)

	for i, _ := range status.StorageStatusList {

		ss := &status.StorageStatusList[i]
		safename := types.UrlToSafename(ss.Name, ss.ImageSha256)
		log.Infof("doCertObjUninstall(%s) safename %s\n",
			uuidStr, safename)
		// Decrease refcount if we had increased it
		if ss.HasDownloaderRef {
			removeDownloaderConfig(ctx, certObj, safename)
			ss.HasDownloaderRef = false
			changed = true
		}

		ds := lookupDownloaderStatus(ctx, certObj, safename)
		// XXX if additional refs it will not go away
		if false && ds != nil {
			log.Infof("doCertObjUninstall(%s) download %s not yet gone\n",
				uuidStr, safename)
			removedAll = false
			continue
		}
	}

	if !removedAll {
		log.Infof("doCertObjUninstall(%s) waiting for download purge\n",
			uuidStr)
		return changed, del
	}

	// XXX:FIXME, fill up the details
	if status.State == types.INITIAL {
		del = false
	}
	status.State = types.INITIAL
	return changed, del
}

func lookupCertObjConfig(ctx *zedagentContext, key string) *types.CertObjConfig {

	sub := ctx.subCertObjConfig
	c, _ := sub.Get(key)
	if c == nil {
		log.Infof("lookupCertObjConfig(%s) not found\n", key)
		return nil
	}
	config := cast.CastCertObjConfig(c)
	if config.Key() != key {
		log.Errorf("lookupCertObjConfig key/UUID mismatch %s vs %s; ignored %+v\n",
			key, config.Key(), config)
		return nil
	}
	return &config
}

func lookupCertObjStatus(ctx *zedagentContext, key string) *types.CertObjStatus {
	pub := ctx.pubCertObjStatus
	st, _ := pub.Get(key)
	if st == nil {
		log.Infof("lookupCertObjStatus(%s) not found\n", key)
		return nil
	}
	status := cast.CastCertObjStatus(st)
	if status.Key() != key {
		log.Errorf("lookupCertObjStatus key/UUID mismatch %s vs %s; ignored %+v\n",
			key, status.Key(), status)
		return nil
	}
	return &status
}

func publishCertObjStatus(ctx *zedagentContext, status *types.CertObjStatus) {

	key := status.Key()
	log.Debugf("publishCertObjStatus(%s)\n", key)
	pub := ctx.pubCertObjStatus
	pub.Publish(key, status)
}

func unpublishCertObjStatus(ctx *zedagentContext, key string) {

	log.Debugf("unpublishCertObjStatus(%s)\n", key)
	pub := ctx.pubCertObjStatus
	st, _ := pub.Get(key)
	if st == nil {
		log.Errorf("unpublishCertObjStatus(%s) not found\n", key)
		return
	}
	pub.Unpublish(key)
}

func installCertObject(srcFilename string, dstDirname string, safename string) error {

	st, err := os.Stat(srcFilename)
	if err != nil {
		log.Fatal("installCertObject: ", err, srcFilename)
	}
	srcCnt := st.Size()
	// create the destination directory
	if _, err := os.Stat(dstDirname); err != nil {
		log.Debugf("Create %s\n", dstDirname)
		if err := os.MkdirAll(dstDirname, 0700); err != nil {
			log.Fatal("installCertObject: ", err, dstDirname)
		}
	}

	dstFilename := dstDirname + "/" + types.SafenameToFilename(safename)

	// XXX needed? Check for truncated file and replace??
	if _, err := os.Stat(dstFilename); err == nil {
		// Remove and replace
		log.Infof("installCertObject: replacing %s\n",
			dstFilename)
		if err := os.Remove(dstFilename); err != nil {
			log.Fatalf("installCertObject failed %s\n", err)
		}
	}

	log.Infof("installCertObject: writing %s to %s\n",
		srcFilename, dstFilename)

	// XXX:FIXME its copy, not move
	// need to refactor the certs placement properly
	// this should be on safename or, holder object uuid context
	dstCnt, err := copyFile(srcFilename, dstFilename)
	if err != nil {
		log.Errorln("installCertObject: ", err, dstFilename)
	}
	if dstCnt != srcCnt {
		log.Errorf("installCertObject: mismatched copy len %d vs %d, %s\n",
			dstCnt, srcCnt, dstFilename)
	}
	return err
}

// Returns the number of bytes copied
func copyFile(srcFilename string, dstFilename string) (int64, error) {

	in, err := os.Open(srcFilename)
	if err != nil {
		return 0, err
	}
	defer in.Close()

	out, err := os.Create(dstFilename)
	if err != nil {
		return 0, err
	}
	defer out.Close()

	cnt, err := io.Copy(out, in)
	if err != nil {
		return cnt, err
	}

	err = out.Sync()
	return cnt, err
}<|MERGE_RESOLUTION|>--- conflicted
+++ resolved
@@ -165,24 +165,15 @@
 
 	log.Infof("checkCertObjDownloadStatus %s, %v\n", uuidStr, ret.MinState)
 
-<<<<<<< HEAD
-	if ret.MinState == types.INITIAL {
-		log.Errorf("checkCertObjDownloadStatus for %s, Download error\n", uuidStr)
-=======
 	if ret.AllErrors != "" {
-		log.Printf("checkCertObjDownloadStatus for %s, Download error %s\n",
+		log.Errorf("checkCertObjDownloadStatus for %s, Download error %s\n",
 			uuidStr, ret.AllErrors)
->>>>>>> d6376a2b
 		return ret.Changed, false
 	}
 
 	if ret.MinState < types.DOWNLOADED {
-<<<<<<< HEAD
-		log.Infof("checkCertObjDownloaStatus %s, Waiting for downloads\n", uuidStr)
-=======
-		log.Printf("checkCertObjDownloaStatus %s, Waiting for downloads\n",
-			uuidStr)
->>>>>>> d6376a2b
+f		log.Infof("checkCertObjDownloaStatus %s, Waiting for downloads\n",
+			uuidStr)
 		return ret.Changed, false
 	}
 
