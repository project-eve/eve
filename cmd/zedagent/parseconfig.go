// Copyright (c) 2017 Zededa, Inc.
// All rights reserved.

package main

import (
	"encoding/json"
	"fmt"
	"github.com/satori/go.uuid"
	"github.com/zededa/api/zconfig"
	"github.com/zededa/go-provision/types"
	"io/ioutil"
	"log"
	"net"
	"os"
	"os/exec"
	"reflect"
	"strings"
	"syscall"
	"time"
)

const (
	MaxBaseOsCount       = 2
	BaseOsImageCount     = 1
	rebootConfigFilename = configDir + "/rebootConfig"
)

var immediate int = 30 // take a 30 second delay
var rebootTimer *time.Timer

func parseConfig(config *zconfig.EdgeDevConfig) bool {

	log.Println("Applying new config")

	if parseOpCmds(config) == true {
		log.Println("Reboot flag set, skipping config processing")
		return true
	}

	// updating/rebooting, ignore
	if	isOtherPartitionStateUpdating() {
		return true
	}
	if validateConfig(config) == true {

		// if no baseOs config write, consider
		// picking up application image config

		if parseBaseOsConfig(config) == false {
			parseAppInstanceConfig(config)
		}

		// XXX:FIXME, otherwise, dont process
		// app image config, until the current
		// baseos config processing is complete
	}
	return false
}

func validateConfig(config *zconfig.EdgeDevConfig) bool {

	//XXX:FIXME, check if any validation required

	// Check the drives entries  MaxSize
	// for baseOs/App has non-zero value

	return true
}

func parseBaseOsConfig(config *zconfig.EdgeDevConfig) bool {

	log.Println("Applying Base Os config")

	cfgOsList := config.GetBase()
	baseOsCount := len(cfgOsList)
<<<<<<< HEAD
	log.Printf("Applying Base Os config count, %d\n", baseOsCount)
=======
	log.Printf("Applying Base Os config len %d\n", baseOsCount)
>>>>>>> f537b9dd

	if baseOsCount == 0 {
		return false
	}

	baseOsList := make([]*types.BaseOsConfig, len(cfgOsList))
	certList := make([]*types.CertObjConfig, len(cfgOsList))

	idx := 0
	for _, cfgOs := range cfgOsList {

		baseOs := new(types.BaseOsConfig)

		baseOs.UUIDandVersion.UUID, _ = uuid.FromString(cfgOs.Uuidandversion.Uuid)
		baseOs.UUIDandVersion.Version = cfgOs.Uuidandversion.Version

		baseOs.Activate = cfgOs.GetActivate()
		baseOs.BaseOsVersion = cfgOs.GetBaseOSVersion()

		cfgOsDetails := cfgOs.GetBaseOSDetails()
		cfgOsParamList := cfgOsDetails.GetBaseOSParams()

		for jdx, cfgOsDetail := range cfgOsParamList {
			param := new(types.OsVerParams)
			param.OSVerKey = cfgOsDetail.GetOSVerKey()
			param.OSVerValue = cfgOsDetail.GetOSVerValue()
			baseOs.OsParams[jdx] = *param
		}

		imageCount := 0
		for _, drive := range cfgOs.Drives {
			if drive.Image != nil {
				imageId := drive.Image.DsId

				for _, dsEntry := range config.Datastores {
					if dsEntry.Id == imageId {
						imageCount++
						break
					}
				}
			}
		}

		if imageCount != BaseOsImageCount {
			log.Printf("%s, invalid storage config %d\n", baseOs.BaseOsVersion, imageCount)
			continue
		}

		baseOs.StorageConfigList = make([]types.StorageConfig, imageCount)
		parseStorageConfigList(config, baseOsObj,
			 baseOs.StorageConfigList, cfgOs.Drives)

		baseOsList[idx] = baseOs
		certInstance := getCertObjects(baseOs.UUIDandVersion,
						baseOs.ConfigSha256, baseOs.StorageConfigList)
		if certInstance != nil {
			certList[idx] = certInstance
		}
		idx++

		// Dump the config content
		bytes, err := json.Marshal(baseOs)
		if err == nil {
			log.Printf("New/updated BaseOs %d: %s\n", idx, bytes)
		}
	}

	// first, seep in old partition information
	log.Printf("Starting Partition Assignment Process\n")
	assignedPart := true
	for _, baseOs := range baseOsList {
		if baseOs == nil {
			continue
		}
		getOldPartitionInfo(baseOs)
		if baseOs.PartitionLabel == "" {
			assignedPart = false
			continue
		}
		log.Printf("%s, assigned with partition %s\n",
				baseOs.BaseOsVersion, baseOs.PartitionLabel)
		setStoragePartitionLabel(baseOs)
	}

	// first pass, pick up the one, with activate flag set
	if assignedPart == false {
		log.Printf("Partition Assignment, First Pass\n")
		for _, baseOs := range baseOsList {
			if baseOs == nil ||
			 	baseOs.PartitionLabel != "" {
				continue
			}
    
			uuidStr := baseOs.UUIDandVersion.UUID.String()
			if isInstallCandidate(uuidStr, baseOs, baseOsCount) {
				if isOtherPartitionStateUnused() {
					log.Printf("getPartitionInfo(%s) unused\n",
						baseOs.BaseOsVersion)
					log.Printf("%s, assigning with partition %s\n",
							baseOs.BaseOsVersion, getOtherPartition())
					baseOs.PartitionLabel = getOtherPartition()
					setStoragePartitionLabel(baseOs)
					assignedPart = true
					break
				}
			}
		}
	}

	// second pass, if still unassigned, pick any 
	if assignedPart == false {
		log.Printf("Partition Assignment, Second Pass\n")
		for _, baseOs := range baseOsList {
			if baseOs == nil ||
			   baseOs.PartitionLabel != "" {
				continue
			}
			if isOtherPartitionStateUnused() {
				log.Printf("getPartitionInfo(%s) unused\n",
					baseOs.BaseOsVersion)
				log.Printf("%s, assigning with partition %s\n",
						baseOs.BaseOsVersion, getOtherPartition())
				baseOs.PartitionLabel = getOtherPartition()
				setStoragePartitionLabel(baseOs)
				break
			}
		}
	}

	configCount := 0
	if validateBaseOsConfig(baseOsList) == true {
		configCount = createBaseOsConfig(baseOsList, certList)
	}

	// baseOs config write, is true
	if configCount > 0 {
		return true
	}
	return false
}

func getOldPartitionInfo(baseOs *types.BaseOsConfig) {

	// get old Partition Label, if any
	uuidStr := baseOs.UUIDandVersion.UUID.String()
	imageSha256 := baseOsGetImageSha(*baseOs)
	partInfo := getPersistentPartitionInfo(uuidStr, imageSha256)
	if  partInfo != nil {
		baseOs.PartitionLabel = partInfo.PartitionLabel
	}
}

func setStoragePartitionLabel(baseOs *types.BaseOsConfig) {

	for _, sc := range baseOs.StorageConfigList {
		sc.FinalObjDir = baseOs.PartitionLabel
	}
}

func isInstallCandidate(uuidStr string, baseOs *types.BaseOsConfig,
	baseOsCount int) bool {

	curBaseOsConfig := baseOsConfigGet(uuidStr)
	curBaseOsStatus := baseOsStatusGet(uuidStr)

	if curBaseOsStatus != nil &&
		curBaseOsStatus.Activated == true {
		log.Printf("isInstallCandidate(%s) FAIL current (%s) is Activated\n",
			baseOs.BaseOsVersion, curBaseOsStatus.BaseOsVersion)
		return false
	}

	// new Config
	if curBaseOsConfig == nil {
		log.Printf("isInstallCandidate(%s) no current\n",
			baseOs.BaseOsVersion)
		if baseOsCount == 1 || baseOs.Activate == true {
			return true
		}
		return false
	}

	// only one baseOs Config
	if curBaseOsConfig.PartitionLabel == "" &&
		baseOsCount == 1 {
		log.Printf("isInstallCandidate(%s) only one\n",
			baseOs.BaseOsVersion)
		return true
	}

	// Activate Flag is flipped
	if curBaseOsConfig.Activate == false &&
		baseOs.Activate == true {
		log.Printf("isInstallCandidate(%s) Activate and cur not\n",
			baseOs.BaseOsVersion)
		return true
	}
	log.Printf("isInstallCandidate(%s) FAIL: curBaseOs %s activate %v/%v\n",
		baseOs.BaseOsVersion, curBaseOsConfig.BaseOsVersion,
		baseOs.Activate, curBaseOsConfig.Activate)
	return false
}

func parseAppInstanceConfig(config *zconfig.EdgeDevConfig) {

	var appInstance = types.AppInstanceConfig{}

	log.Println("Applying App Instance config")

	Apps := config.GetApps()

	for _, cfgApp := range Apps {

		log.Printf("New/updated app instance %v\n", cfgApp)

		appInstance.UUIDandVersion.UUID, _ = uuid.FromString(cfgApp.Uuidandversion.Uuid)
		appInstance.UUIDandVersion.Version = cfgApp.Uuidandversion.Version
		appInstance.DisplayName = cfgApp.Displayname
		appInstance.Activate = cfgApp.Activate

		appInstance.FixedResources.Kernel = cfgApp.Fixedresources.Kernel
		appInstance.FixedResources.BootLoader = cfgApp.Fixedresources.Bootloader
		appInstance.FixedResources.Ramdisk = cfgApp.Fixedresources.Ramdisk
		appInstance.FixedResources.MaxMem = int(cfgApp.Fixedresources.Maxmem)
		appInstance.FixedResources.Memory = int(cfgApp.Fixedresources.Memory)
		appInstance.FixedResources.RootDev = cfgApp.Fixedresources.Rootdev
		appInstance.FixedResources.VCpus = int(cfgApp.Fixedresources.Vcpus)

		var imageCount int
		for _, drive := range cfgApp.Drives {
			if drive.Image != nil {
				imageId := drive.Image.DsId

				for _, dsEntry := range config.Datastores {
					if dsEntry.Id == imageId {
						imageCount++
						break
					}
				}
			}
		}

		if imageCount != 0 {
			appInstance.StorageConfigList = make([]types.StorageConfig, imageCount)
			parseStorageConfigList(config, appImgObj,
				 appInstance.StorageConfigList, cfgApp.Drives)
		}

		// fill the overlay/underlay config
		parseNetworkConfig(&appInstance, cfgApp, config.Networks)

		// I/O adapters
		appInstance.IoAdapterList = nil
		for _, adapter := range cfgApp.Adapters {
			fmt.Printf("Processing adapter type %d name %s\n",
				adapter.Type, adapter.Name)
			appInstance.IoAdapterList = append(appInstance.IoAdapterList,
				types.IoAdapter{Type: types.IoType(adapter.Type),
					Name: adapter.Name})
		}
		fmt.Printf("Got adapters %v\n", appInstance.IoAdapterList)

		// get the certs for image sha verification
		certInstance := getCertObjects(appInstance.UUIDandVersion,
			appInstance.ConfigSha256, appInstance.StorageConfigList)

		if validateAppInstanceConfig(appInstance) == true {

			// write to zedmanager config directory
			uuidStr := cfgApp.Uuidandversion.Uuid
			writeAppInstanceConfig(appInstance, uuidStr)
			if certInstance != nil {
				writeCertObjConfig(certInstance, uuidStr)
			}
		}
	}
}

func parseStorageConfigList(config *zconfig.EdgeDevConfig, objType string,
	storageList []types.StorageConfig, drives []*zconfig.Drive) {

	var idx int = 0

	for _, drive := range drives {

		found := false

		image := new(types.StorageConfig)
		for _, ds := range config.Datastores {

			if drive.Image != nil &&
				drive.Image.DsId == ds.Id {

				found = true
				image.DownloadURL = ds.Fqdn + "/" + ds.Dpath + "/" + drive.Image.Name
				image.TransportMethod = ds.DType.String()
				image.ApiKey = ds.ApiKey
				image.Password = ds.Password
				image.Dpath = ds.Dpath
				break
			}
		}

		if found == false {
			continue
		}

		image.Format = strings.ToLower(drive.Image.Iformat.String())
		image.MaxSize = uint(drive.Maxsize)
		image.ReadOnly = drive.Readonly
		image.Preserve = drive.Preserve
		image.Target = strings.ToLower(drive.Target.String())
		image.Devtype = strings.ToLower(drive.Drvtype.String())
		image.ImageSignature = drive.Image.Siginfo.Signature
		image.ImageSha256 = drive.Image.Sha256
		image.ImageSha256 = drive.Image.Sha256

		// copy the certificates
		if drive.Image.Siginfo.Signercerturl != "" {
			image.SignatureKey = drive.Image.Siginfo.Signercerturl
		}

		// XXX:FIXME certificates can be many
		// this list, currently contains the certUrls
		// should be the sha/uuid of cert filenames
		// as proper DataStore Entries

		if drive.Image.Siginfo.Intercertsurl != "" {
			image.CertificateChain = make([]string, 1)
			image.CertificateChain[0] = drive.Image.Siginfo.Intercertsurl
		}

		storageList[idx] = *image
		idx++
	}
}

func parseNetworkConfig(appInstance *types.AppInstanceConfig,
	cfgApp *zconfig.AppInstanceConfig,
	cfgNetworks []*zconfig.NetworkConfig) {

	var ulMaxIdx int = 0
	var olMaxIdx int = 0

	// count the interfaces and allocate
	for _, intfEnt := range cfgApp.Interfaces {
		for _, netEnt := range cfgNetworks {

			if intfEnt.NetworkId == netEnt.Id {

				switch strings.ToLower(netEnt.Type.String()) {
				// underlay interface
				case "v4", "v6":
					{
						ulMaxIdx++
						break
					}
				// overlay interface
				case "lisp":
					{
						olMaxIdx++
						break
					}
				}
			}
		}
	}

	if ulMaxIdx != 0 {
		appInstance.UnderlayNetworkList = make([]types.UnderlayNetworkConfig, ulMaxIdx)
		parseUnderlayNetworkConfig(appInstance, cfgApp, cfgNetworks)
	}

	if olMaxIdx != 0 {
		appInstance.OverlayNetworkList = make([]types.EIDOverlayConfig, olMaxIdx)
		parseOverlayNetworkConfig(appInstance, cfgApp, cfgNetworks)
	}
}

func parseUnderlayNetworkConfig(appInstance *types.AppInstanceConfig,
	cfgApp *zconfig.AppInstanceConfig,
	cfgNetworks []*zconfig.NetworkConfig) {

	var ulIdx int = 0

	for _, intfEnt := range cfgApp.Interfaces {
		for _, netEnt := range cfgNetworks {

			if intfEnt.NetworkId == netEnt.Id &&
				(strings.ToLower(netEnt.Type.String()) == "v4" ||
					strings.ToLower(netEnt.Type.String()) == "v6") {

				nv4 := netEnt.GetNv4() //XXX not required now...
				if nv4 != nil {
					booValNv4 := nv4.Dhcp
					log.Println("booValNv4: ", booValNv4)
				}
				nv6 := netEnt.GetNv6() //XXX not required now...
				if nv6 != nil {
					booValNv6 := nv6.Dhcp
					log.Println("booValNv6: ", booValNv6)
				}

				ulCfg := new(types.UnderlayNetworkConfig)
				ulCfg.ACLs = make([]types.ACE, len(intfEnt.Acls))

				for aclIdx, acl := range intfEnt.Acls {

					aclCfg := new(types.ACE)
					aclCfg.Matches = make([]types.ACEMatch, len(acl.Matches))
					aclCfg.Actions = make([]types.ACEAction, len(acl.Actions))

					for matchIdx, match := range acl.Matches {
						matchCfg := new(types.ACEMatch)
						matchCfg.Type = match.Type
						matchCfg.Value = match.Value
						aclCfg.Matches[matchIdx] = *matchCfg
					}

					for actionIdx, action := range acl.Actions {
						actionCfg := new(types.ACEAction)
						actionCfg.Limit = action.Limit
						actionCfg.LimitRate = int(action.Limitrate)
						actionCfg.LimitUnit = action.Limitunit
						actionCfg.LimitBurst = int(action.Limitburst)
						// XXX:FIXME actionCfg.Drop = <TBD>
						aclCfg.Actions[actionIdx] = *actionCfg
					}
					ulCfg.ACLs[aclIdx] = *aclCfg
				}
				appInstance.UnderlayNetworkList[ulIdx] = *ulCfg
				ulIdx++
			}
		}
	}
}

func parseOverlayNetworkConfig(appInstance *types.AppInstanceConfig,
	cfgApp *zconfig.AppInstanceConfig,
	cfgNetworks []*zconfig.NetworkConfig) {
	var olIdx int = 0

	for _, intfEnt := range cfgApp.Interfaces {
		for _, netEnt := range cfgNetworks {

			if intfEnt.NetworkId == netEnt.Id &&
				strings.ToLower(netEnt.Type.String()) == "lisp" {

				olCfg := new(types.EIDOverlayConfig)
				olCfg.ACLs = make([]types.ACE, len(intfEnt.Acls))

				for aclIdx, acl := range intfEnt.Acls {

					aclCfg := new(types.ACE)
					aclCfg.Matches = make([]types.ACEMatch, len(acl.Matches))
					aclCfg.Actions = make([]types.ACEAction, len(acl.Actions))

					for matchIdx, match := range acl.Matches {
						matchCfg := new(types.ACEMatch)
						matchCfg.Type = match.Type
						matchCfg.Value = match.Value
						aclCfg.Matches[matchIdx] = *matchCfg
					}

					for actionIdx, action := range acl.Actions {
						actionCfg := new(types.ACEAction)
						actionCfg.Limit = action.Limit
						actionCfg.LimitRate = int(action.Limitrate)
						actionCfg.LimitUnit = action.Limitunit
						actionCfg.LimitBurst = int(action.Limitburst)
						aclCfg.Actions[actionIdx] = *actionCfg
					}
					olCfg.ACLs[aclIdx] = *aclCfg
				}

				olCfg.EIDConfigDetails.EID = net.ParseIP(intfEnt.Addr)
				olCfg.EIDConfigDetails.LispSignature = intfEnt.Lispsignature
				olCfg.EIDConfigDetails.PemCert = intfEnt.Pemcert
				olCfg.EIDConfigDetails.PemPrivateKey = intfEnt.Pemprivatekey

				nlisp := netEnt.GetNlisp()

				if nlisp != nil {

					if nlisp.Eidalloc != nil {

						olCfg.EIDConfigDetails.IID = nlisp.Iid
						olCfg.EIDConfigDetails.EIDAllocation.Allocate = nlisp.Eidalloc.Allocate
						olCfg.EIDConfigDetails.EIDAllocation.ExportPrivate = nlisp.Eidalloc.Exportprivate
						olCfg.EIDConfigDetails.EIDAllocation.AllocationPrefix = nlisp.Eidalloc.Allocationprefix
						olCfg.EIDConfigDetails.EIDAllocation.AllocationPrefixLen = int(nlisp.Eidalloc.Allocationprefixlen)
					}

					if len(nlisp.Nmtoeid) != 0 {

						olCfg.NameToEidList = make([]types.NameToEid, len(nlisp.Nmtoeid))

						for nameIdx, nametoeid := range nlisp.Nmtoeid {

							nameCfg := new(types.NameToEid)
							nameCfg.HostName = nametoeid.Hostname
							nameCfg.EIDs = make([]net.IP, len(nametoeid.Eids))

							for eIdx, eid := range nametoeid.Eids {
								nameCfg.EIDs[eIdx] = net.ParseIP(eid)
							}

							olCfg.NameToEidList[nameIdx] = *nameCfg
						}
					}
				} else {
					log.Printf("No Nlisp in for %v\n", netEnt.Id)
				}

				appInstance.OverlayNetworkList[olIdx] = *olCfg
				olIdx++
			}
		}
	}
}

func writeAppInstanceConfig(appInstance types.AppInstanceConfig,
	uuidStr string) {

	log.Printf("Writing app instance UUID %s\n", uuidStr)
	bytes, err := json.Marshal(appInstance)
	if err != nil {
		log.Fatal(err, "json Marshal AppInstanceConfig")
	}
	configFilename := zedmanagerConfigDirname + "/" + uuidStr + ".json"
	err = ioutil.WriteFile(configFilename, bytes, 0644)
	if err != nil {
		log.Fatal(err)
	}
}

func writeBaseOsConfig(baseOsConfig *types.BaseOsConfig, uuidStr string) {

	configFilename := zedagentBaseOsConfigDirname + "/" + uuidStr + ".json"
	bytes, err := json.Marshal(baseOsConfig)

	if err != nil {
		log.Fatal(err, "json Marshal BaseOsConfig")
	}

	log.Printf("Writing baseOs config UUID %s, %s\n", configFilename, bytes)

	err = ioutil.WriteFile(configFilename, bytes, 0644)

	if err != nil {
		log.Fatal(err)
	}
}

func writeBaseOsStatus(baseOsStatus *types.BaseOsStatus,
	uuidStr string) {

	statusFilename := zedagentBaseOsStatusDirname + "/" + uuidStr + ".json"
	log.Printf("Writing baseOs status UUID %s\n", statusFilename)

	bytes, err := json.Marshal(baseOsStatus)
	if err != nil {
		log.Fatal(err, "json Marshal BaseOsStatus")
	}

	err = ioutil.WriteFile(statusFilename, bytes, 0644)
	if err != nil {
		log.Fatal(err)
	}
}

func getCertObjects(uuidAndVersion types.UUIDandVersion,
	sha256 string, drives []types.StorageConfig) *types.CertObjConfig {

	var cidx int = 0

	// count the number of cerificates in this object
	for _, image := range drives {
		if image.SignatureKey != "" {
			cidx++
		}
		for _, certUrl := range image.CertificateChain {
			if certUrl != "" {
				cidx++
			}
		}
	}

	// if no cerificates, return
	if cidx == 0 {
		return nil
	}

	// using the holder object UUID for
	// cert config json, and also the config sha
	var config = &types.CertObjConfig{}

	// certs object holder
	// each storageConfigList entry is a
	// certificate object
	config.UUIDandVersion = uuidAndVersion
	config.ConfigSha256 = sha256
	config.StorageConfigList = make([]types.StorageConfig, cidx)

	cidx = 0
	for _, image := range drives {

		if image.SignatureKey != "" {
			getCertObjConfig(config, image, image.SignatureKey, cidx)
			cidx++
		}

		for _, certUrl := range image.CertificateChain {
			if certUrl != "" {
				getCertObjConfig(config, image, certUrl, cidx)
				cidx++
			}
		}
	}

	return config
}

func getCertObjConfig(config *types.CertObjConfig,
	image types.StorageConfig, certUrl string, idx int) {

	if certUrl == "" {
		return
	}

	// XXX:FIXME dpath/key/pwd from image storage
	// should be coming from Drive
	// also the sha for the cert should be set
	// XXX:FIXME hardcoding MaxSize as 100KB
	var drive = &types.StorageConfig{
		DownloadURL:     certUrl,
		MaxSize:         100,
		TransportMethod: image.TransportMethod,
		Dpath:           "zededa-cert-repo",
		ApiKey:          image.ApiKey,
		Password:        image.Password,
		ImageSha256:     "",
		FinalObjDir:     certificateDirname,
	}
	config.StorageConfigList[idx] = *drive
}

func validateBaseOsConfig(baseOsList []*types.BaseOsConfig) bool {

	var osCount, activateCount int

	//count base os instance activate count
	for _, baseOs := range baseOsList {
		if baseOs != nil {
			osCount++
			if baseOs.Activate == true {
				activateCount++
			}
		}
	}

	// not more than max base os count(2)
	if osCount > MaxBaseOsCount {
		log.Printf("baseOs: Unsupported Instance Count %d\n", osCount)
		return false
	}

	// can not be more than one activate as true
	if osCount != 0 {
		if activateCount != 1 {
			log.Printf("baseOs: Unsupported Activate Count %v\n", activateCount)
			return false
		}
	}

	// check if the Sha is same, for different names
	for idx, baseOs0 := range baseOsList {
		if baseOs0 == nil {
			continue
		}

		for bidx, baseOs1 := range baseOsList {

			if baseOs1 == nil {
				continue
			}

			if idx <= bidx {
				continue
			}
			// compare the drives, for same Sha
			for _, drive0 := range baseOs0.StorageConfigList {
				for _, drive1 := range baseOs1.StorageConfigList {
					// if sha is same for URLs
					if drive0.ImageSha256 == drive1.ImageSha256 &&
						drive0.DownloadURL != drive1.DownloadURL {
						log.Printf("baseOs: Same Sha %v\n", drive0.ImageSha256)
						return false
					}
				}
			}
		}
	}

	return true
}

func createBaseOsConfig(baseOsList []*types.BaseOsConfig, certList []*types.CertObjConfig) int {

	writeCount := 0
	for idx, baseOs := range baseOsList {

		if baseOs == nil {
			continue
		}
		uuidStr := baseOs.UUIDandVersion.UUID.String()
		configFilename := zedagentBaseOsConfigDirname + "/" + uuidStr + ".json"
		// file not present
		if _, err := os.Stat(configFilename); err != nil {
			writeBaseOsConfig(baseOs, uuidStr)
			if certList[idx] != nil {
				writeCertObjConfig(certList[idx], uuidStr)
			}
			writeCount++
		} else {
			curBaseOs := &types.BaseOsConfig{}
			bytes, err := ioutil.ReadFile(configFilename)
			if err != nil {
				log.Fatal(err)
			}
			err = json.Unmarshal(bytes, curBaseOs)
			if err != nil {
				log.Fatal(err)
			}
			// changed file
			if !reflect.DeepEqual(curBaseOs, baseOs) {
				writeBaseOsConfig(baseOs, uuidStr)
				if certList[idx] != nil {
					writeCertObjConfig(certList[idx], uuidStr)
				}
				writeCount++
			}
		}
	}
	return writeCount
}

func validateAppInstanceConfig(appInstance types.AppInstanceConfig) bool {
	return true
}

func writeCertObjConfig(config *types.CertObjConfig, uuidStr string) {

	configFilename := zedagentCertObjConfigDirname + "/" + uuidStr + ".json"

	bytes, err := json.Marshal(config)
	if err != nil {
		log.Fatal(err, "json Marshal certObjConfig")
	}

	log.Printf("Writing CA config %s, %s\n", configFilename, bytes)

	err = ioutil.WriteFile(configFilename, bytes, 0644)
	if err != nil {
		log.Fatal(err)
	}
}

func parseOpCmds(config *zconfig.EdgeDevConfig) bool {

	scheduleBackup(config.GetBackup())
	return scheduleReboot(config.GetReboot())
}

func scheduleReboot(reboot *zconfig.DeviceOpsCmd) bool {

	if reboot == nil {
		log.Printf("scheduleReboot - removing %s\n",
			rebootConfigFilename)
		// stop the timer
		if rebootTimer != nil {
			rebootTimer.Stop()
		}
		// remove the existing file
		os.Remove(rebootConfigFilename)
		return false
	}

	if _, err := os.Stat(rebootConfigFilename); err != nil {
		// Take received as current and store in file
		log.Printf("scheduleReboot - writing initial %s\n",
			rebootConfigFilename)
		bytes, err := json.Marshal(reboot)
		if err != nil {
			log.Fatal(err)
		}
		err = ioutil.WriteFile(rebootConfigFilename, bytes, 0644)
		if err != nil {
			log.Fatal(err)
		}
	}
	rebootConfig := &zconfig.DeviceOpsCmd{}

	log.Printf("scheduleReboot - reading %s\n",
		rebootConfigFilename)
	// read old reboot config
	bytes, err := ioutil.ReadFile(rebootConfigFilename)
	if err != nil {
		log.Fatal(err)
	}
	err = json.Unmarshal(bytes, rebootConfig)
	if err != nil {
		log.Fatal(err)
	}
	log.Printf("scheduleReboot read %v\n", rebootConfig)

	// If counter value has changed it means new reboot event
	if rebootConfig.Counter != reboot.Counter {

		log.Printf("scheduleReboot: old %d new %d\n",
			rebootConfig.Counter, reboot.Counter)

		// store current config, persistently
		bytes, err = json.Marshal(reboot)
		if err == nil {
			ioutil.WriteFile(rebootConfigFilename, bytes, 0644)
		}

		//timer was started, stop now
		if rebootTimer != nil {
			rebootTimer.Stop()
		}

		// start the timer again
		// XXX:FIXME, need to handle the scheduled time
		duration := time.Duration(immediate)
		rebootTimer = time.NewTimer(time.Second * duration)

		log.Printf("Scheduling for reboot %d %d\n", rebootConfig.Counter, reboot.Counter)

		go handleReboot()
		return true
	}
	return false
}

func scheduleBackup(backup *zconfig.DeviceOpsCmd) {
	log.Printf("scheduleBackup(%v)\n", backup)
	// XXX:FIXME  handle baackup semantics
	log.Printf("Backup Config: %v\n", backup)
}

// the timer channel handler
func handleReboot() {

	rebootConfig := &zconfig.DeviceOpsCmd{}
	var state bool

	<-rebootTimer.C

	// read reboot config
	if _, err := os.Stat(rebootConfigFilename); err == nil {
		bytes, err := ioutil.ReadFile(rebootConfigFilename)
		if err == nil {
			err = json.Unmarshal(bytes, rebootConfig)
		}
		state = rebootConfig.DesiredState
	}

	execReboot(state)
}

func startExecReboot() {

	log.Printf("startExecReboot: scheduling exec reboot\n")

	//timer was started, stop now
	if rebootTimer != nil {
		rebootTimer.Stop()
	}

	// start the timer again
	// XXX:FIXME, need to handle the scheduled time
	duration := time.Duration(immediate)
	rebootTimer = time.NewTimer(time.Second * duration)

	go handleExecReboot()
}

func handleExecReboot() {

	<-rebootTimer.C

	execReboot(true)
}

func execReboot(state bool) {

	// XXX:FIXME perform graceful service stop/ state backup

	// do a sync
	log.Printf("Doing a sync..\n")
	syscall.Sync()

	switch state {

	case true:
		log.Printf("Rebooting...\n")
		duration := time.Duration(immediate)
		timer := time.NewTimer(time.Second * duration)
		<-timer.C
		zbootReset()

	case false:
		log.Printf("Powering Off..\n")
		duration := time.Duration(immediate)
		timer := time.NewTimer(time.Second * duration)
		<-timer.C
		poweroffCmd := exec.Command("poweroff")
		_, err := poweroffCmd.Output()
		if err != nil {
			log.Println(err)
		}
	}
}<|MERGE_RESOLUTION|>--- conflicted
+++ resolved
@@ -74,11 +74,7 @@
 
 	cfgOsList := config.GetBase()
 	baseOsCount := len(cfgOsList)
-<<<<<<< HEAD
-	log.Printf("Applying Base Os config count, %d\n", baseOsCount)
-=======
 	log.Printf("Applying Base Os config len %d\n", baseOsCount)
->>>>>>> f537b9dd
 
 	if baseOsCount == 0 {
 		return false
