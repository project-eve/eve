--- conflicted
+++ resolved
@@ -465,32 +465,6 @@
 	stillRunning := time.NewTicker(25 * time.Second)
 	agentlog.StillRunning(agentName)
 
-<<<<<<< HEAD
-	// First we process the verifierStatus to avoid downloading
-	// an base image we already have in place
-	log.Infof("Handling initial verifier Status\n")
-	for !zedagentCtx.verifierRestarted {
-		select {
-		case change := <-subGlobalConfig.C:
-			subGlobalConfig.ProcessChange(change)
-
-		case change := <-subBaseOsVerifierStatus.C:
-			subBaseOsVerifierStatus.ProcessChange(change)
-			if zedagentCtx.verifierRestarted {
-				log.Infof("Verifier reported restarted\n")
-				break
-			}
-
-		case change := <-subAssignableAdapters.C:
-			subAssignableAdapters.ProcessChange(change)
-
-		case <-stillRunning.C:
-			agentlog.StillRunning(agentName)
-		}
-	}
-
-=======
->>>>>>> 8cebb1eb
 	DNSctx := DNSContext{}
 	DNSctx.usableAddressCount = types.CountLocalAddrAnyNoLinkLocal(deviceNetworkStatus)
 
