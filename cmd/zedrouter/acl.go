// Copyright (c) 2017-2018 Zededa, Inc.
// All rights reserved.

// ACL configlet for overlay and underlay interface towards domU

package zedrouter

import (
	"errors"
	"fmt"
	"github.com/zededa/go-provision/cast"
	"github.com/zededa/go-provision/types"
	"log"
	"strconv"
)

// iptablesRule is the list of parmeters after the "-A", "FORWARD"
type IptablesRuleList []IptablesRule
type IptablesRule []string

// Go through the list of ACEs and create dnsmasq ipset configuration
// lines required for host matches
func compileAceIpsets(ACLs []types.ACE) []string {
	ipsets := []string{}

	for _, ace := range ACLs {
		for _, match := range ace.Matches {
			if match.Type == "host" {
				ipsets = append(ipsets, match.Value)
			}
		}
	}
	return ipsets
}

func compileOverlayIpsets(ctx *zedrouterContext,
	ollist []types.OverlayNetworkConfig) []string {

	ipsets := []string{}
	for _, olConfig := range ollist {
		netconfig := lookupNetworkObjectConfig(ctx,
			olConfig.Network.String())
		if netconfig != nil {
			// All ipsets from everybody on this network
			ipsets = append(ipsets, compileNetworkIpsetsConfig(ctx,
				netconfig)...)
		} else {
			ipsets = append(ipsets, compileAceIpsets(olConfig.ACLs)...)
		}
	}
	return ipsets
}

func compileUnderlayIpsets(ctx *zedrouterContext,
	ullist []types.UnderlayNetworkConfig) []string {

	ipsets := []string{}
	for _, ulConfig := range ullist {
		netconfig := lookupNetworkObjectConfig(ctx,
			ulConfig.Network.String())
		if netconfig != nil {
			// All ipsets from everybody on this network
			ipsets = append(ipsets, compileNetworkIpsetsConfig(ctx,
				netconfig)...)
		} else {
			ipsets = append(ipsets, compileAceIpsets(ulConfig.ACLs)...)
		}
	}
	return ipsets
}

func compileAppInstanceIpsets(ctx *zedrouterContext,
	ollist []types.OverlayNetworkConfig,
	ullist []types.UnderlayNetworkConfig) []string {

	ipsets := []string{}
	ipsets = append(ipsets, compileOverlayIpsets(ctx, ollist)...)
	ipsets = append(ipsets, compileUnderlayIpsets(ctx, ullist)...)
	return ipsets
}

func compileNetworkIpsetsStatus(ctx *zedrouterContext,
	netconfig *types.NetworkObjectConfig) []string {

	ipsets := []string{}
	if netconfig == nil {
		return ipsets
	}
	// walk all of netconfig - find all hosts which use this network
	pub := ctx.pubAppNetworkStatus
	items := pub.GetAll()
	for key, st := range items {
		status := cast.CastAppNetworkStatus(st)
		if status.Key() != key {
			log.Printf("compileNetworkIpsetsStatus key/UUID mismatch %s vs %s; ignored %+v\n",
				key, status.Key(), status)
			continue
		}
		for _, olStatus := range status.OverlayNetworkList {
			if olStatus.Network != netconfig.UUID {
				continue
			}
			ipsets = append(ipsets,
				compileAceIpsets(olStatus.ACLs)...)
		}
		for _, ulStatus := range status.UnderlayNetworkList {
			if ulStatus.Network != netconfig.UUID {
				continue
			}
			ipsets = append(ipsets,
				compileAceIpsets(ulStatus.ACLs)...)
		}
	}
	return ipsets
}

func compileNetworkIpsetsConfig(ctx *zedrouterContext,
	netconfig *types.NetworkObjectConfig) []string {

	ipsets := []string{}
	if netconfig == nil {
		return ipsets
	}
	// walk all of netconfig - find all hosts which use this network
	sub := ctx.subAppNetworkConfig
	items := sub.GetAll()
	for key, c := range items {
		config := cast.CastAppNetworkConfig(c)
		if config.Key() != key {
			log.Printf("compileNetworkIpsetsConfig key/UUID mismatch %s vs %s; ignored %+v\n",
				key, config.Key(), config)
			continue
		}
		for _, olConfig := range config.OverlayNetworkList {
			if olConfig.Network != netconfig.UUID {
				continue
			}
			ipsets = append(ipsets,
				compileAceIpsets(olConfig.ACLs)...)
		}
		for _, ulConfig := range config.UnderlayNetworkList {
			if ulConfig.Network != netconfig.UUID {
				continue
			}
			ipsets = append(ipsets,
				compileAceIpsets(ulConfig.ACLs)...)
		}
	}
	return ipsets
}

func compileOldOverlayIpsets(ctx *zedrouterContext,
	ollist []types.OverlayNetworkStatus) []string {

	ipsets := []string{}
	for _, olStatus := range ollist {
		netconfig := lookupNetworkObjectConfig(ctx,
			olStatus.Network.String())
		if netconfig != nil {
			// All ipsets from everybody on this network
			ipsets = append(ipsets, compileNetworkIpsetsStatus(ctx,
				netconfig)...)
		} else {
			ipsets = append(ipsets, compileAceIpsets(olStatus.ACLs)...)
		}
	}
	return ipsets
}

func compileOldUnderlayIpsets(ctx *zedrouterContext,
	ullist []types.UnderlayNetworkStatus) []string {

	ipsets := []string{}
	for _, ulStatus := range ullist {
		netconfig := lookupNetworkObjectConfig(ctx,
			ulStatus.Network.String())
		if netconfig != nil {
			// All ipsets from everybody on this network
			ipsets = append(ipsets, compileNetworkIpsetsStatus(ctx,
				netconfig)...)
		} else {
			ipsets = append(ipsets, compileAceIpsets(ulStatus.ACLs)...)
		}
	}
	return ipsets
}

func compileOldAppInstanceIpsets(ctx *zedrouterContext,
	ollist []types.OverlayNetworkStatus,
	ullist []types.UnderlayNetworkStatus) []string {

	ipsets := []string{}
	ipsets = append(ipsets, compileOldOverlayIpsets(ctx, ollist)...)
	ipsets = append(ipsets, compileOldUnderlayIpsets(ctx, ullist)...)
	return ipsets
}

// XXX old function when the bridge is not shared.
// For a shared bridge call aclToRules for each ifname, then aclDropRules,
// then concat all the rules and pass to applyACLrules
func createACLConfiglet(ifname string, isMgmt bool, ACLs []types.ACE,
	ipVer int, myIP string, appIP string, underlaySshPortMap uint,
	netconfig *types.NetworkObjectConfig) error {
	if debug {
		log.Printf("createACLConfiglet: ifname %s, ACLs %v, IP %s/%s, ssh %d\n",
			ifname, ACLs, myIP, appIP, underlaySshPortMap)
	}
	rules, err := aclToRules(ifname, ACLs, ipVer, myIP, appIP,
		underlaySshPortMap)
	if err != nil {
		return err
	}
	dropRules, err := aclDropRules(ifname)
	if err != nil {
		return err
	}
	rules = append(rules, dropRules...)
	return applyACLRules(rules, ifname, isMgmt, ipVer)
}

func applyACLRules(rules IptablesRuleList, ifname string, isMgmt bool,
	ipVer int) error {

	if debug {
		log.Printf("applyACLRules: ifname %s ipVer %d with %d rules\n",
			ifname, ipVer, len(rules))
	}
	var err error
	for _, rule := range rules {
		if debug {
			log.Printf("createACLConfiglet: rule %v\n", rule)
		}
		args := rulePrefix("-A", isMgmt, ipVer, rule)
		if args == nil {
			if debug {
				log.Printf("createACLConfiglet: skipping rule %v\n",
					rule)
			}
			continue
		}
		args = append(args, rule...)
		if ipVer == 4 {
			err = iptableCmd(args...)
		} else if ipVer == 6 {
			err = ip6tableCmd(args...)
		} else {
			err = errors.New(fmt.Sprintf("ACL: Unknown IP version %d", ipVer))
		}
		if err != nil {
			return err
		}
	}
	if !isMgmt {
		// Add mangle rules for IPv6 packets from the domU (overlay or
		// underlay) since netfront/netback thinks there is checksum
		// offload
		// XXX add error checks?
		ip6tableCmd("-t", "mangle", "-A", "PREROUTING", "-i", ifname,
			"-p", "tcp", "-j", "CHECKSUM", "--checksum-fill")
		ip6tableCmd("-t", "mangle", "-A", "PREROUTING", "-i", ifname,
			"-p", "udp", "-j", "CHECKSUM", "--checksum-fill")
	}
	// XXX isMgmt is painful; related to commenting out eidset accepts
	// XXX won't need this when zedmanager is in a separate domU
	// Commenting out for now
	if false && ipVer == 6 && !isMgmt {
		// Manually add rules so that lispers.net doesn't see and drop
		// the packet on dbo1x0
		// XXX add error checks?
		ip6tableCmd("-A", "FORWARD", "-i", ifname, "-o", "dbo1x0",
			"-j", "DROP")
	}
	return nil
}

// Returns a list of iptables commands, witout the initial "-A FORWARD"
func aclToRules(ifname string, ACLs []types.ACE, ipVer int,
	myIP string, appIP string, underlaySshPortMap uint) (IptablesRuleList, error) {
	rulesList := IptablesRuleList{}

	if debug {
		log.Printf("aclToRules(%s, %v, %d, %s, %s, %d\n",
			ifname, ACLs, ipVer, myIP, appIP, underlaySshPortMap)
	}

	// XXX should we check isMgmt instead of myIP?
	if ipVer == 6 && myIP != "" {
		// Need to allow local communication */
		// Note that sufficient for src or dst to be local
		rule1 := []string{"-i", ifname, "-m", "set", "--match-set",
			"local.ipv6", "dst", "-j", "ACCEPT"}
		rule2 := []string{"-i", ifname, "-m", "set", "--match-set",
			"local.ipv6", "src", "-j", "ACCEPT"}
		rule3 := []string{"-i", ifname, "-d", myIP, "-j", "ACCEPT"}
		rule4 := []string{"-i", ifname, "-s", myIP, "-j", "ACCEPT"}
		rulesList = append(rulesList, rule1, rule2, rule3, rule4)
	}
	if underlaySshPortMap != 0 {
		port := fmt.Sprintf("%d", underlaySshPortMap)
		dest := fmt.Sprintf("%s:22", appIP)
		// These rules should only apply on the uplink interfaces
		// but for now we just compare the TCP port number.
		rule1 := []string{"PREROUTING",
			"-p", "tcp", "--dport", port, "-j", "DNAT",
			"--to-destination", dest}
		// Make sure packets are returned to zedrouter and not e.g.,
		// out a directly attached interface in the domU
		rule2 := []string{"POSTROUTING",
			"-p", "tcp", "-o", ifname, "--dport", "22", "-j", "SNAT",
			"--to-source", myIP}
		rule3 := []string{"-o", ifname, "-p", "tcp", "--dport", "22",
			"-j", "ACCEPT"}
		rule4 := []string{"-i", ifname, "-p", "tcp", "--sport", "22",
			"-j", "ACCEPT"}
		rulesList = append(rulesList, rule1, rule2, rule3, rule4)
	}
	for _, ace := range ACLs {
		rules, err := aceToRules(ifname, ace, ipVer, myIP, appIP)
		if err != nil {
			return nil, err
		}
		rulesList = append(rulesList, rules...)
	}
	return rulesList, nil
}

func aclDropRules(ifname string) (IptablesRuleList, error) {
	if debug {
		log.Printf("aclDropRules: ifname %s\n", ifname)
	}
	rulesList := IptablesRuleList{}
	// Implicit drop at the end with log before it
	outArgs1 := []string{"-i", ifname, "-j", "LOG", "--log-prefix",
		"FORWARD:FROM:", "--log-level", "3"}
	inArgs1 := []string{"-o", ifname, "-j", "LOG", "--log-prefix",
		"FORWARD:TO:", "--log-level", "3"}
	outArgs2 := []string{"-i", ifname, "-j", "DROP"}
	inArgs2 := []string{"-o", ifname, "-j", "DROP"}
	rulesList = append(rulesList, outArgs1, inArgs1, outArgs2, inArgs2)
	return rulesList, nil
}

// XXX Pass uplinkIf as argument? Caller sets if specific interface.
// Handling "uplink" and "freeuplink" is TBD
// XXX could we create/maintain ... some uplink rule
func aceToRules(ifname string, ace types.ACE, ipVer int, myIP string, appIP string) (IptablesRuleList, error) {
	rulesList := IptablesRuleList{}

	// Extract lport and protocol from the Matches to use for PortMap
	// Keep others to make sure we put the protocol before the port
	// number(s)
	var ip string
	var ipsetName string
	var protocol string
	var lport string
	var fport string

	// Always match on interface
	// XXX move to bridge port!
	outArgs := []string{"-i", ifname}
	inArgs := []string{"-o", ifname}

	for _, match := range ace.Matches {
		switch match.Type {
		case "ip":
			ip = match.Value
		case "protocol":
			protocol = match.Value
		case "fport":
			// Need a protocol as well. Checked below.
			fport = match.Value
		case "lport":
			// Need a protocol as well. Checked below.
			lport = match.Value
		case "host":
			// Ensure the sets exists; create if not
			// need to feed it into dnsmasq as well; restart
			if err := ipsetCreatePair(match.Value); err != nil {
				log.Println("ipset create for ",
					match.Value, err)
			}
			if ipVer == 4 {
				ipsetName = "ipv4." + match.Value
			} else if ipVer == 6 {
				ipsetName = "ipv6." + match.Value
			}
		case "eidset":
			// The eidset only applies to IPv6 overlay
			// Caller adds local EID to set
			ipsetName = "eids." + ifname
		default:
			errStr := fmt.Sprintf("Unsupported ACE match type: %s",
				match.Type)
			log.Println(errStr)
			return nil, errors.New(errStr)
		}
	}
	// Consistency checks
	if fport != "" && protocol == "" {
		errStr := fmt.Sprintf("ACE with fport %s and no protocol match: %+v",
			fport, ace)
		log.Println(errStr)
		return nil, errors.New(errStr)
	}
	if lport != "" && protocol == "" {
		errStr := fmt.Sprintf("ACE with lport %s and no protocol match: %+v",
			lport, ace)
		log.Println(errStr)
		return nil, errors.New(errStr)
	}

	if ip != "" {
		outArgs = append(outArgs, "-d", ip)
		inArgs = append(inArgs, "-s", ip)
	}
	// Make sure we put the protocol before any port numbers
	if protocol != "" {
		outArgs = append(outArgs, "-p", protocol)
		inArgs = append(inArgs, "-p", protocol)
	}
	if fport != "" {
		outArgs = append(outArgs, "--dport", fport)
		inArgs = append(inArgs, "--sport", fport)
	}
	if lport != "" {
		outArgs = append(outArgs, "--sport", lport)
		inArgs = append(inArgs, "--dport", lport)
	}
	if ipsetName != "" {
		outArgs = append(outArgs, "-m", "set", "--match-set",
			ipsetName, "dst")
		inArgs = append(inArgs, "-m", "set", "--match-set",
			ipsetName, "src")
	}

	foundDrop := false
	foundLimit := false
	unlimitedInArgs := inArgs
	unlimitedOutArgs := outArgs
	for _, action := range ace.Actions {
		// We check and reject combinations of Drop, Limit, and PortMap
		// At most one allowed
		actionCount = 0
		if action.Drop {
			actionCount += 1
			foundDrop = true
		}
		if action.Limit {
			actionCount += 1
			foundLimit = true
			// -m limit --limit 4/s --limit-burst 4
			add := []string{"-m", "limit"}
			// iptables doesn't limit --limit 0
			if action.LimitRate != 0 {
				limit := strconv.Itoa(action.LimitRate) + "/" +
					action.LimitUnit
				add = append(add, "--limit", limit)
			}
			if action.LimitBurst != 0 {
				burst := strconv.Itoa(action.LimitBurst)
				add = append(add, "--limit-burst", burst)
			}
			outArgs = append(outArgs, add...)
			inArgs = append(inArgs, add...)
		}
		if action.PortMap {
			actionCount += 1
			// Generate NAT and ACCEPT rules based on protocol,
			// lport, and TargetPort
			if lport == "" || protocol == "" {
				errStr := fmt.Sprintf("PortMap without lport %s/protocol %d: %s",
					lport, protocol)
				log.Println(errStr)
				return nil, errors.New(errStr)
			}
			targetPort := fmt.Sprintf("%d", action.TargetPort)
			target := fmt.Sprintf("%s:%d", appIP, action.TargetPort)
			// These rules should only apply on the uplink
			// interfaces but for now we just compare the protocol
			// and port number.
			// The DNAT/SNAT rules do not compare fport and ipset
			rule1 := []string{"PREROUTING",
				"-p", protocol, "--dport", lport,
				"-j", "DNAT", "--to-destination", target}
			// Make sure packets are returned to zedrouter and not
			// e.g., out a directly attached interface in the domU
			rule2 := []string{"POSTROUTING",
				"-p", protocol, "-o", ifname,
				"--dport", targetPort, "-j", "SNAT",
				"--to-source", myIP}
			// Below we make sure the mapped packets get through
			// Note that port/targetport change relative
			// no normal ACL above.
			outArgs = []string{"-i", ifname}
			inArgs = []string{"-o", ifname}
			if ip != "" {
				outArgs = append(outArgs, "-d", ip)
				inArgs = append(inArgs, "-s", ip)
			}
			// Make sure we put the protocol before any port numbers
			outArgs = append(outArgs, "-p", protocol)
			inArgs = append(inArgs, "-p", protocol)
			if fport != "" {
				outArgs = append(outArgs, "--dport", fport)
				inArgs = append(inArgs, "--sport", fport)
			}
			outArgs = append(outArgs, "--sport", targetPort)
			inArgs = append(inArgs, "--dport", targetPort)
			if ipsetName != "" {
				outArgs = append(outArgs, "-m", "set",
					"--match-set", ipsetName, "dst")
				inArgs = append(inArgs, "-m", "set",
					"--match-set", ipsetName, "src")
			}
			rulesList = append(rulesList, rule1, rule2)
		}
		if actionCount > 1 {
			errStr := fmt.Sprintf("ACL with combination of Drop, Limit and/or PortMap rejected: %v",
					ace)
			log.Println(errStr)
			return nil, errors.New(errStr)
		}
	}
	if foundDrop {
		outArgs = append(outArgs, []string{"-j", "DROP"}...)
		inArgs = append(inArgs, []string{"-j", "DROP"}...)
	} else {
		// Default
		outArgs = append(outArgs, []string{"-j", "ACCEPT"}...)
		inArgs = append(inArgs, []string{"-j", "ACCEPT"}...)
	}
	rulesList = append(rulesList, outArgs, inArgs)
	if foundLimit {
		// Add separate DROP without the limit to count the excess
		unlimitedOutArgs = append(unlimitedOutArgs,
			[]string{"-j", "DROP"}...)
		unlimitedInArgs = append(unlimitedInArgs,
			[]string{"-j", "DROP"}...)
		if debug {
			log.Printf("unlimitedOutArgs %v\n", unlimitedOutArgs)
			log.Printf("unlimitedInArgs %v\n", unlimitedInArgs)
		}
		rulesList = append(rulesList, unlimitedOutArgs, unlimitedInArgs)
	}
	if debug {
		log.Printf("rulesList %v\n", rulesList)
	}
	return rulesList, nil
}

// Determine which rules to skip and what prefix/table to use
func rulePrefix(operation string, isMgmt bool, ipVer int,
	rule IptablesRule) IptablesRule {
	prefix := []string{}
	if isMgmt {
		// Enforcing sending on OUTPUT. Enforcing receiving
		// using FORWARD since packet FORWARDED from lispers.net
		// interface.
		if rule[0] == "-o" {
			// XXX since domU traffic is forwarded out dbo1x0
			// we can't have the forward rule (unless we create a
			// set for all the EIDs)
			// This special handling will go away when ZedManager
			// is in a domU
			// prefix = []string{operation, "FORWARD"}
			return nil
		} else if rule[0] == "-i" {
			prefix = []string{operation, "OUTPUT"}
			rule[0] = "-o"
		} else {
			return nil
		}
	} else if ipVer == 6 {
		// The input rules (from domU are applied to raw to intercept
		// before lisp/pcap can pick them up.
		// The output rules (to domU) are applied in forwarding path
		// since packets are forwarded from lispers.net interface after
		// decap.
		// Note that the counter parsing code assumes this.
		if rule[0] == "-i" {
			prefix = []string{"-t", "raw", operation, "PREROUTING"}
		} else if rule[0] == "-o" {
			prefix = []string{operation, "FORWARD"}
		} else {
			return nil
		}
	} else {
		// Underlay
		if rule[0] == "PREROUTING" || rule[0] == "POSTROUTING" {
			// NAT verbatim rule
			prefix = []string{"-t", "nat", operation}
		} else {
			prefix = []string{operation, "FORWARD"}
		}
	}
	return prefix
}

func equalRule(r1 IptablesRule, r2 IptablesRule) bool {
	if len(r1) != len(r2) {
		return false
	}
	for i, _ := range r1 {
		if r1[i] != r2[i] {
			return false
		}
	}
	return true
}

func containsRule(set IptablesRuleList, member IptablesRule) bool {
	for _, r := range set {
		if equalRule(r, member) {
			return true
		}
	}
	return false
}

func updateAppInstanceIpsets(ctx *zedrouterContext,
	newolConfig []types.OverlayNetworkConfig,
	newulConfig []types.UnderlayNetworkConfig,
	oldolConfig []types.OverlayNetworkStatus,
	oldulConfig []types.UnderlayNetworkStatus) ([]string, []string, bool) {
	staleIpsets := []string{}
	newIpsetMap := make(map[string]bool)
	restartDnsmasq := false

	newIpsets := compileAppInstanceIpsets(ctx, newolConfig, newulConfig)
	oldIpsets := compileOldAppInstanceIpsets(ctx, oldolConfig, oldulConfig)

	// Add all new ipsets in a map
	for _, ipset := range newIpsets {
		newIpsetMap[ipset] = true
	}

	// Check which of the old ipsets need to be removed
	for _, ipset := range oldIpsets {

		_, ok := newIpsetMap[ipset]
		if !ok {
			staleIpsets = append(staleIpsets, ipset)
		}
	}

	// When the ipset did not change, lenghts of old and new ipsets should
	// be same and then stale ipsets list should be empty.

	// In case if the ipset has changed but the lengh remained same, there
	// will atleast be one stale entry in the old ipset that needs to be removed.
	if (len(newIpsets) != len(oldIpsets)) || (len(staleIpsets) != 0) {
		restartDnsmasq = true
	}
	return newIpsets, staleIpsets, restartDnsmasq
}

// XXX separate out getNetworkOverlayApps() function?
// Perform an update across all of the bridge aka NetworkObjectStatus
// XXX put ACLs on bridge and revert to old structure with ACLs for each
// AppNetworkConfig. Means we can do the sshPortMap as well.
func updateNetworkACLConfiglet(ctx *zedrouterContext,
	netstatus *types.NetworkObjectStatus, ulStatusArg *types.UnderlayNetworkStatus) error {

	if debug {
		log.Printf("updateNetworkACLConfiglet: ifname %s IP %s\n",
			netstatus.BridgeName, netstatus.BridgeIPAddr)
	}
	newRules := IptablesRuleList{}
	oldRules := IptablesRuleList{}
	ifname := netstatus.BridgeName
	bridgeIPAddr := netstatus.BridgeIPAddr

	pub := ctx.pubAppNetworkStatus
	statusItems := pub.GetAll()
	sub := ctx.subAppNetworkConfig
	configItems := sub.GetAll()

	// Walk overlay/IPv6 first
	ipVer := 6
	for key, st := range statusItems {
		status := cast.CastAppNetworkStatus(st)
		if status.Key() != key {
			log.Printf("updateNetworkACLConfiglet key/UUID mismatch %s vs %s; ignored %+v\n",
				key, status.Key(), status)
			continue
		}
		for _, olStatus := range status.OverlayNetworkList {
			if olStatus.Network != netstatus.UUID {
				if debug {
					log.Printf("updateNetworkACLConfiglet different network %s vs %s\n",
						olStatus.Network.String(),
						netstatus.UUID.String())
				}
				continue
			}
			// XXX where can we get olAddr2 := olStatus.AssignedIPv6Addr
			olAddr2 := ""
			rules, err := aclToRules(ifname, olStatus.ACLs, ipVer,
				bridgeIPAddr, olAddr2, 0)
			if err != nil {
				return err
			}
			oldRules = append(oldRules, rules...)
		}
	}
	if len(oldRules) != 0 {
		dropRules, err := aclDropRules(ifname)
		if err != nil {
			return err
		}
		oldRules = append(oldRules, dropRules...)
	}

	for key, c := range configItems {
		config := cast.CastAppNetworkConfig(c)
		if config.Key() != key {
			log.Printf("updateNetworkACLConfiglet key/UUID mismatch %s vs %s; ignored %+v\n",
				key, config.Key(), config)
			continue
		}
		for _, olConfig := range config.OverlayNetworkList {
			if olConfig.Network != netstatus.UUID {
				if debug {
					log.Printf("updateNetworkACLConfiglet different network %s vs %s\n",
						olConfig.Network.String(),
						netstatus.UUID.String())
				}
				continue
			}
			// XXX where can we get olAddr2 := olStatus.AssignedIPv6Addr
			olAddr2 := ""
			rules, err := aclToRules(ifname, olConfig.ACLs, ipVer,
				bridgeIPAddr, olAddr2, 0)
			if err != nil {
				return err
			}
			newRules = append(newRules, rules...)
		}
	}
	if len(newRules) != 0 {
		dropRules, err := aclDropRules(ifname)
		if err != nil {
			return err
		}
		newRules = append(newRules, dropRules...)
	}
	err := applyACLUpdate(false, ipVer, oldRules, newRules)
	if err != nil {
		return nil
	}
	newRules = IptablesRuleList{}
	oldRules = IptablesRuleList{}
	ipVer = 4

	for key, st := range statusItems {
		status := cast.CastAppNetworkStatus(st)
		if status.Key() != key {
			log.Printf("updateNetworkACLConfiglet key/UUID mismatch %s vs %s; ignored %+v\n",
				key, status.Key(), status)
			continue
		}
		for _, ulStatus := range status.UnderlayNetworkList {
			if ulStatus.Network != netstatus.UUID {
				if debug {
					log.Printf("updateNetworkACLConfiglet different network %s vs %s\n",
						ulStatus.Network.String(),
						netstatus.UUID.String())
				}
				continue
			}
			var ulAddr2 string
			if ulStatusArg != nil {
				ulAddr2 = ulStatusArg.AssignedIPAddr
			} else {
				ulAddr2 = ulStatus.AssignedIPAddr
			}
			var sshPort uint
			// XXX disable this?
			if false && ulStatus.SshPortMap {
				sshPort = 8022 + 100*uint(status.AppNum)
			}
			rules, err := aclToRules(ifname, ulStatus.ACLs, ipVer,
				bridgeIPAddr, ulAddr2, sshPort)
			if err != nil {
				return err
			}
			oldRules = append(oldRules, rules...)
		}
	}
	if len(oldRules) != 0 {
		dropRules, err := aclDropRules(ifname)
		if err != nil {
			return err
		}
		oldRules = append(oldRules, dropRules...)
	}

	for key, c := range configItems {
		config := cast.CastAppNetworkConfig(c)
		if config.Key() != key {
			log.Printf("updateNetworkACLConfiglet key/UUID mismatch %s vs %s; ignored %+v\n",
				key, config.Key(), config)
			continue
		}
		for ulNum, ulConfig := range config.UnderlayNetworkList {
			if ulConfig.Network != netstatus.UUID {
				if debug {
					log.Printf("updateNetworkACLConfiglet different network %s vs %s\n",
						ulConfig.Network.String(),
						netstatus.UUID.String())
				}
				continue
			}
<<<<<<< HEAD
			// XXX where can we get ulAddr2 := ulStatus.AssignedIPAddr	
			// XXX no sshPortMap; see above
=======
			// XXX need the new ulAddr2. This is the old. Could it have changed?
			var ulAddr2 string
			if ulStatusArg != nil {
				ulAddr2 = ulStatusArg.AssignedIPAddr
			} else {
				ulAddr2 = getIPAddrFromStatus(statusItems, key, ulNum)
			}
			var sshPort uint
			// XXX disable this?
			if false && ulConfig.SshPortMap {
				status := lookupAppNetworkStatus(ctx, config.Key())
				if status != nil {
					sshPort = 8022 + 100*uint(status.AppNum)
				}
			}
>>>>>>> a744000f
			rules, err := aclToRules(ifname, ulConfig.ACLs, ipVer,
				bridgeIPAddr, ulAddr2, sshPort)
			if err != nil {
				return err
			}
			newRules = append(newRules, rules...)
		}
	}
	if newRules != nil {
		dropRules, err := aclDropRules(ifname)
		if err != nil {
			return err
		}
		newRules = append(newRules, dropRules...)
	}
	return applyACLUpdate(false, ipVer, oldRules, newRules)
}

func getIPAddrFromStatus(statusItems map[string]interface{}, key string,
	ulNum int) string {

	if debug {
		log.Printf("getIPAddrFromStatus(len %d, %s, %d)\n",
			len(statusItems), key, ulNum)
	}
	for _, st := range statusItems {
		status := cast.CastAppNetworkStatus(st)
		if status.Key() != key {
			continue
		}
<<<<<<< HEAD
		for _, ulStatus := range status.UnderlayNetworkList {
			if ulStatus.Network != netstatus.UUID {
				continue
			}
			ulAddr2 := ulStatus.AssignedIPAddr
			// XXX no sshPortMap; see above
			rules, err := aclToRules(ifname, ulStatus.ACLs, ipVer,
				bridgeIPAddr, ulAddr2, 0)
			if err != nil {
				return err
			}
			oldRules = append(oldRules, rules...)
=======
		if len(status.UnderlayNetworkList) <= ulNum {
			log.Printf("getIPAddrFromStatus: too few uls %d vs %d\n",
				len(status.UnderlayNetworkList), ulNum)
			return ""
>>>>>>> a744000f
		}
		ulStatus := &status.UnderlayNetworkList[ulNum]
		log.Printf("getIPAddrFromStatus: got %s for %s\n",
			ulStatus.AssignedIPAddr, key)
		return ulStatus.AssignedIPAddr
	}
	log.Printf("getIPAddrFromStatus: no matching status for %s\n", key)
	return ""

}

// XXX old update function
// Keep and move to bridge
func updateACLConfiglet(ifname string, isMgmt bool, oldACLs []types.ACE,
	newACLs []types.ACE, ipVer int, myIP string, appIP string,
	underlaySshPortMap uint, netconfig *types.NetworkObjectConfig) error {
	if debug {
		log.Printf("updateACLConfiglet: ifname %s, oldACLs %v newACLs %v\n",
			ifname, oldACLs, newACLs)
	}
	oldRules, err := aclToRules(ifname, oldACLs, ipVer, myIP, appIP,
		underlaySshPortMap)
	if err != nil {
		return err
	}
	newRules, err := aclToRules(ifname, newACLs, ipVer, myIP, appIP,
		underlaySshPortMap)
	if err != nil {
		return err
	}
	return applyACLUpdate(isMgmt, ipVer, oldRules, newRules)
}

func applyACLUpdate(isMgmt bool, ipVer int,
	oldRules IptablesRuleList, newRules IptablesRuleList) error {

	if debug {
		log.Printf("applyACLUpdate: isMgmt %v ipVer %d oldRules %v newRules %v\n",
			isMgmt, ipVer, oldRules, newRules)
	}
	var err error
	// Look for old which should be deleted
	for _, rule := range oldRules {
		if containsRule(newRules, rule) {
			continue
		}
		if debug {
			log.Printf("modifyACLConfiglet: delete rule %v\n", rule)
		}
		args := rulePrefix("-D", isMgmt, ipVer, rule)
		if args == nil {
			if debug {
				log.Printf("modifyACLConfiglet: skipping delete rule %v\n",
					rule)
			}
			continue
		}
		args = append(args, rule...)
		if ipVer == 4 {
			err = iptableCmd(args...)
		} else if ipVer == 6 {
			err = ip6tableCmd(args...)
		} else {
			err = errors.New(fmt.Sprintf("ACL: Unknown IP version %d", ipVer))
		}
		if err != nil {
			return err
		}
	}
	// Look for new which should be inserted
	// We insert at the top in reverse order so that the relative order of the new rules
	// is preserved. Note that they are all added before any existing rules.
	numRules := len(newRules)
	for numRules > 0 {
		numRules--
		rule := newRules[numRules]
		if containsRule(oldRules, rule) {
			continue
		}
		if debug {
			log.Printf("modifyACLConfiglet: add rule %v\n", rule)
		}
		args := rulePrefix("-I", isMgmt, ipVer, rule)
		if args == nil {
			if debug {
				log.Printf("modifyACLConfiglet: skipping insert rule %v\n",
					rule)
			}
			continue
		}
		args = append(args, rule...)
		if ipVer == 4 {
			err = iptableCmd(args...)
		} else if ipVer == 6 {
			err = ip6tableCmd(args...)
		} else {
			err = errors.New(fmt.Sprintf("ACL: Unknown IP version %d", ipVer))
		}
		if err != nil {
			return err
		}
	}
	return nil
}

func deleteACLConfiglet(ifname string, isMgmt bool, ACLs []types.ACE,
	ipVer int, myIP string, appIP string, underlaySshPortMap uint,
	netconfig *types.NetworkObjectConfig) error {

	if debug {
		log.Printf("deleteACLConfiglet: ifname %s ACLs %v\n",
			ifname, ACLs)
	}
	rules, err := aclToRules(ifname, ACLs, ipVer, myIP, appIP,
		underlaySshPortMap)
	if err != nil {
		return err
	}
	for _, rule := range rules {
		if debug {
			log.Printf("deleteACLConfiglet: rule %v\n", rule)
		}
		args := rulePrefix("-D", isMgmt, ipVer, rule)
		if args == nil {
			if debug {
				log.Printf("deleteACLConfiglet: skipping rule %v\n",
					rule)
			}
			continue
		}
		args = append(args, rule...)
		if ipVer == 4 {
			err = iptableCmd(args...)
		} else if ipVer == 6 {
			err = ip6tableCmd(args...)
		} else {
			err = errors.New(fmt.Sprintf("ACL: Unknown IP version %d", ipVer))
		}
		if err != nil {
			return err
		}
	}
	if !isMgmt {
		// Remove mangle rules for IPv6 packets added above
		// XXX error checks?
		ip6tableCmd("-t", "mangle", "-D", "PREROUTING", "-i", ifname,
			"-p", "tcp", "-j", "CHECKSUM", "--checksum-fill")
		ip6tableCmd("-t", "mangle", "-D", "PREROUTING", "-i", ifname,
			"-p", "udp", "-j", "CHECKSUM", "--checksum-fill")
	}
	// XXX see above
	if false && ipVer == 6 && !isMgmt {
		// Manually delete the manual add above
		// XXX error checks?
		ip6tableCmd("-D", "FORWARD", "-i", ifname, "-j", "DROP")
	}
	return nil
}<|MERGE_RESOLUTION|>--- conflicted
+++ resolved
@@ -811,10 +811,6 @@
 				}
 				continue
 			}
-<<<<<<< HEAD
-			// XXX where can we get ulAddr2 := ulStatus.AssignedIPAddr	
-			// XXX no sshPortMap; see above
-=======
 			// XXX need the new ulAddr2. This is the old. Could it have changed?
 			var ulAddr2 string
 			if ulStatusArg != nil {
@@ -830,7 +826,6 @@
 					sshPort = 8022 + 100*uint(status.AppNum)
 				}
 			}
->>>>>>> a744000f
 			rules, err := aclToRules(ifname, ulConfig.ACLs, ipVer,
 				bridgeIPAddr, ulAddr2, sshPort)
 			if err != nil {
@@ -861,25 +856,10 @@
 		if status.Key() != key {
 			continue
 		}
-<<<<<<< HEAD
-		for _, ulStatus := range status.UnderlayNetworkList {
-			if ulStatus.Network != netstatus.UUID {
-				continue
-			}
-			ulAddr2 := ulStatus.AssignedIPAddr
-			// XXX no sshPortMap; see above
-			rules, err := aclToRules(ifname, ulStatus.ACLs, ipVer,
-				bridgeIPAddr, ulAddr2, 0)
-			if err != nil {
-				return err
-			}
-			oldRules = append(oldRules, rules...)
-=======
 		if len(status.UnderlayNetworkList) <= ulNum {
 			log.Printf("getIPAddrFromStatus: too few uls %d vs %d\n",
 				len(status.UnderlayNetworkList), ulNum)
 			return ""
->>>>>>> a744000f
 		}
 		ulStatus := &status.UnderlayNetworkList[ulNum]
 		log.Printf("getIPAddrFromStatus: got %s for %s\n",
