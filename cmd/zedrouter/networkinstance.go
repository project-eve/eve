// Copyright (c) 2018 Zededa, Inc.
// All rights reserved.

// Handle NetworkInstance setup

package zedrouter

import (
	"bytes"
	"encoding/json"
	"errors"
	"fmt"
	"net"
	"os"
	"strings"
	"strconv"
	"syscall"

	"github.com/eriknordmark/netlink"
	log "github.com/sirupsen/logrus"
	"github.com/zededa/go-provision/cast"
	"github.com/zededa/go-provision/iptables"
	"github.com/zededa/go-provision/types"
)

func allowSharedPort(status *types.NetworkInstanceStatus) bool {
	return status.Type != types.NetworkInstanceTypeSwitch
}

// isSharedPortLabel
// port names "uplink" and "freeuplink" are actually built in labels
//	we used for ports used by Dom0 itself to reach the cloud. But
//  these can also be shared as L3 ports by the applications ie.,
//	NI of kind Local can use them as well. Infact, except
//  NetworkInstanceTypeSwitch, all other current types of network instance
//  can share the port. Whether such ports can be used by network instance
//  can be checked  using allowSharedPort() function
func isSharedPortLabel(port string) bool {
	// XXX - I think we can get rid of these built-in labels (uplink/freeuplink).
	//	This will be cleaned up as part of support for deviceConfig
	//	from cloud.
	if strings.EqualFold(port, "uplink") {
		return true
	}
	if strings.EqualFold(port, "freeuplink") {
		return true
	}
	return false
}

// checkPortAvailableForNetworkInstance
//	A port can be used for NetworkInstance if the following are satisfied:
//	a) Port should be part of Device Port Config
//	b) For type switch, port should not be part of any other
// 			Network Instance
// Any device, which is not a port, cannot be used in network instance
//	and can only be assigned as a directAttach device.
func checkPortAvailableForNetworkInstance(
	ctx *zedrouterContext,
	status *types.NetworkInstanceStatus) error {

	if status.Port == "" {
		log.Infof("Port not specified\n")
		return nil
	}
	log.Infof("NetworkInstance(%s-%s), port: %s\n",
		status.DisplayName, status.UUID, status.Port)

	if allowSharedPort(status) {
		if isSharedPortLabel(status.Port) {
			log.Infof("allowSharedPort: %t, isSharedPortLabel:%t",
				allowSharedPort(status), isSharedPortLabel(status.Port))
			return nil
		}
	} else {
		if isSharedPortLabel(status.Port) {
			errStr := fmt.Sprintf("SharedPortLabel %s not allowed for exclusive network instance %s-%s\n",
				status.Port, status.Key(), status.DisplayName)
			log.Errorln(errStr)
			return errors.New(errStr)
		}
	}
	portStatus := ctx.deviceNetworkStatus.GetPortByName(status.Port)
	if portStatus == nil {
		// XXX Fallback until we have complete Name support in UI
		portStatus = ctx.deviceNetworkStatus.GetPortByIfName(status.Port)
		if portStatus == nil {
			errStr := fmt.Sprintf("PortStatus for %s not found for network instance %s-%s\n",
				status.Port, status.Key(), status.DisplayName)
			return errors.New(errStr)
		}
	}

	if allowSharedPort(status) {
		// Make sure it is configured for IP or will be
		if portStatus.Dhcp == types.DT_NOOP {
			errStr := fmt.Sprintf("Port %s not configured for shared use. "+
				"Cannot be used by Switch Network Instance %s-%s\n",
				status.Port, status.UUID, status.DisplayName)
			return errors.New(errStr)
		}
		// Make sure it is not used by a NetworkInstance of type Switch
		for _, iterStatusEntry := range ctx.networkInstanceStatusMap {
			if status == iterStatusEntry {
				continue
			}
			if !iterStatusEntry.IsUsingPort(status.Port) {
				continue
			}
			if !allowSharedPort(iterStatusEntry) {
				errStr := fmt.Sprintf("Port %s already used by "+
					"Switch NetworkInstance %s-%s. It cannot be used by "+
					"any other Network Instance such as %s-%s\n",
					status.Port, iterStatusEntry.UUID,
					iterStatusEntry.DisplayName,
					status.UUID, status.DisplayName)
				return errors.New(errStr)
			}
		}
	} else {
		// Make sure it will not be configured for IP
		if portStatus.Dhcp != types.DT_NOOP {
			errStr := fmt.Sprintf("Port %s configured for shared use. "+
				"Cannot be used by Switch Network Instance %s-%s\n",
				status.Port, status.UUID, status.DisplayName)
			return errors.New(errStr)
		}
		// Make sure it is not used by any other NetworkInstance
		for _, iterStatusEntry := range ctx.networkInstanceStatusMap {
			if status == iterStatusEntry {
				continue
			}
			if iterStatusEntry.IsUsingPort(status.Port) {
				errStr := fmt.Sprintf("Port %s already used by NetworkInstance %s-%s. "+
					"Cannot be used by Switch Network Instance %s-%s\n",
					status.Port, iterStatusEntry.UUID, iterStatusEntry.DisplayName,
					status.UUID, status.DisplayName)
				return errors.New(errStr)
			}
		}
	}
	return nil
}

func isOverlay(netType types.NetworkInstanceType) bool {
	if netType == types.NetworkInstanceTypeMesh {
		return true
	}
	return false
}

// doCreateBridge
//		returns (error, bridgeMac-string)
func doCreateBridge(bridgeName string, bridgeNum int,
	status *types.NetworkInstanceStatus) (error, string) {
	Ipv4Eid := false
	if isOverlay(status.Type) && status.Subnet.IP != nil {
		Ipv4Eid = (status.Subnet.IP.To4() != nil)
		status.Ipv4Eid = Ipv4Eid
	}

	// Start clean
	attrs := netlink.NewLinkAttrs()
	attrs.Name = bridgeName
	link := &netlink.Bridge{LinkAttrs: attrs}
	netlink.LinkDel(link)

	// Delete the sister dummy interface also
	sattrs := netlink.NewLinkAttrs()
	// "s" for sister
	dummyIntfName := "s" + bridgeName
	sattrs.Name = dummyIntfName
	sLink := &netlink.Dummy{LinkAttrs: sattrs}
	netlink.LinkDel(sLink)

	//    ip link add ${bridgeName} type bridge
	attrs = netlink.NewLinkAttrs()
	attrs.Name = bridgeName
	bridgeMac := fmt.Sprintf("00:16:3e:06:00:%02x", bridgeNum)
	hw, err := net.ParseMAC(bridgeMac)
	if err != nil {
		log.Fatal("ParseMAC failed: ", bridgeMac, err)
	}
	attrs.HardwareAddr = hw
	link = &netlink.Bridge{LinkAttrs: attrs}
	if err := netlink.LinkAdd(link); err != nil {
		errStr := fmt.Sprintf("LinkAdd on %s failed: %s",
			bridgeName, err)
		return errors.New(errStr), ""
	}
	//    ip link set ${bridgeName} up
	if err := netlink.LinkSetUp(link); err != nil {
		errStr := fmt.Sprintf("LinkSetUp on %s failed: %s",
			bridgeName, err)
		return errors.New(errStr), ""
	}

	// For the case of Lisp networks, we route all traffic coming from
	// the bridge to a dummy interface with MTU 1280. This is done to
	// get bigger packets fragmented and also to have the kernel generate
	// ICMP packet too big for path MTU discovery before being captured by
	// lisp dataplane.
	if status.Type == types.NetworkInstanceTypeMesh {
		sattrs = netlink.NewLinkAttrs()
		sattrs.Name = dummyIntfName
		slinkMac := fmt.Sprintf("00:16:3e:06:01:%02x", bridgeNum)
		hw, err = net.ParseMAC(slinkMac)
		if err != nil {
			log.Fatal("doNetworkCreate: ParseMAC failed: ", slinkMac, err)
		}
		sattrs.HardwareAddr = hw
		// 1280 gives us a comfortable buffer for lisp encapsulation
		sattrs.MTU = 1280
		slink := &netlink.Dummy{LinkAttrs: sattrs}
		if err := netlink.LinkAdd(slink); err != nil {
			errStr := fmt.Sprintf("doNetworkCreate: LinkAdd on %s failed: %s",
			dummyIntfName, err)
			return errors.New(errStr), ""
		}

		// ip link set ${dummy-interface} up
		if err := netlink.LinkSetUp(slink); err != nil {
			errStr := fmt.Sprintf("doNetworkCreate: LinkSetUp on %s failed: %s",
			dummyIntfName, err)
			return errors.New(errStr), ""
		}

		// Turn ARP off on our dummy link
		if err := netlink.LinkSetARPOff(slink); err != nil {
			errStr := fmt.Sprintf("doNetworkCreate: LinkSetARPOff on %s failed: %s",
			dummyIntfName, err)
			return errors.New(errStr), ""
		}

		var destAddr string
		if status.Ipv4Eid {
			destAddr = status.Subnet.String()
		} else {
			destAddr = "fd00::/8"
		}
		_, ipnet, err := net.ParseCIDR(destAddr)
		if err != nil {
			errStr := fmt.Sprintf("doNetworkCreate: ParseCIDR of %s failed",
			status.Subnet.String())
			return errors.New(errStr), ""
		}
		iifIndex := link.Attrs().Index
		oifIndex := slink.Attrs().Index
		err = AddOverlayRuleAndRoute(bridgeName, iifIndex, oifIndex, ipnet)
		if err != nil {
			errStr := fmt.Sprintf(
				"doNetworkCreate: Lisp IP rule and route addition failed for bridge %s: %s",
				bridgeName, err)
				return errors.New(errStr), ""
		}
	}

	return nil, bridgeMac
}

func networkInstanceBridgeDelete(
	ctx *zedrouterContext,
	status *types.NetworkInstanceStatus) {
	// When bridge and sister interfaces are deleted, code in pbr.go
	// takes care of deleting the corresponding route tables and ip rules.

	bridgeName := status.BridgeName
	switch status.IpType {
	case types.AddressTypeCryptoIPV4:
		fallthrough
	case types.AddressTypeCryptoIPV6:
		// "s" for sister
		dummyIntfName := "s" + bridgeName

		// Delete the sister dummy interface also
		sattrs := netlink.NewLinkAttrs()
		sattrs.Name = dummyIntfName
		sLink := &netlink.Dummy{LinkAttrs: sattrs}
		netlink.LinkDel(sLink)
	}

	attrs := netlink.NewLinkAttrs()
	attrs.Name = bridgeName
	link := &netlink.Bridge{LinkAttrs: attrs}
	// Remove link and associated addresses
	netlink.LinkDel(link)

	if status.BridgeNum != 0 {
		status.BridgeName = ""
		status.BridgeNum = 0
		bridgeNumFree(ctx, status.UUID)
	}
}

func doNetworkInstanceBridgeAclsDelete(
	ctx *zedrouterContext,
	status *types.NetworkInstanceStatus) {

	// Delete ACLs attached to this network aka linux bridge
	items := ctx.pubAppNetworkStatus.GetAll()
	for _, ans := range items {
		appNetStatus := cast.CastAppNetworkStatus(ans)

		for _, olStatus := range appNetStatus.OverlayNetworkList {
			if olStatus.UsesNetworkInstance && olStatus.Network != status.UUID {
				continue
			}
			if olStatus.Bridge == "" {
				continue
			}
			log.Infof("NetworkInstance - deleting Acls for OL Interface(%s)",
				olStatus.Name)
			err := deleteACLConfiglet(olStatus.Bridge,
				olStatus.Vif, false, olStatus.ACLs,
				olStatus.BridgeIPAddr,
				olStatus.EID.String())
			if err != nil {
				log.Errorf("doNetworkDelete ACL failed: %s\n",
					err)
			}
		}
		for _, ulStatus := range appNetStatus.UnderlayNetworkList {
			if ulStatus.UsesNetworkInstance && ulStatus.Network != status.UUID {
				continue
			}
			if ulStatus.Bridge == "" {
				continue
			}
			log.Infof("NetworkInstance - deleting Acls for UL Interface(%s)",
				ulStatus.Name)
			err := deleteACLConfiglet(ulStatus.Bridge,
				ulStatus.Vif, false, ulStatus.ACLs,
				ulStatus.BridgeIPAddr, ulStatus.AssignedIPAddr)
			if err != nil {
				log.Errorf("NetworkInstance DeleteACL failed: %s\n",
					err)
			}
		}
	}
	return
}

func handleNetworkInstanceModify(
	ctxArg interface{},
	key string,
	configArg interface{}) {

	ctx := ctxArg.(*zedrouterContext)
	pub := ctx.pubNetworkInstanceStatus
	config := cast.CastNetworkInstanceConfig(configArg)
	status := lookupNetworkInstanceStatus(ctx, key)
	if status != nil {
		log.Infof("handleNetworkInstanceModify(%s)\n", key)
		status.ChangeInProgress = types.ChangeInProgressTypeModify
		pub.Publish(status.Key(), *status)
		doNetworkInstanceModify(ctx, config, status)
		status.ChangeInProgress = types.ChangeInProgressTypeNone
		publishNetworkInstanceStatus(ctx, status)
		log.Infof("handleNetworkInstanceModify(%s) done\n", key)
	} else {
		handleNetworkInstanceCreate(ctx, key, config)
	}
}

func handleNetworkInstanceCreate(
	ctx *zedrouterContext,
	key string,
	config types.NetworkInstanceConfig) {

	log.Infof("handleNetworkInstanceCreate: (UUID: %s, name:%s)\n",
		key, config.DisplayName)

	pub := ctx.pubNetworkInstanceStatus
	status := types.NetworkInstanceStatus{
		NetworkInstanceConfig: config,
		NetworkInstanceInfo: types.NetworkInstanceInfo{
			IPAssignments: make(map[string]net.IP),
			VifMetricMap:  make(map[string]types.NetworkMetric),
		},
	}

	status.ChangeInProgress = types.ChangeInProgressTypeCreate
	ctx.networkInstanceStatusMap[status.UUID] = &status
	pub.Publish(status.Key(), status)

	err := doNetworkInstanceCreate(ctx, &status)
	if err != nil {
		log.Errorf("doNetworkInstanceCreate(%s) failed: %s\n",
			key, err)
		status.SetError(err)
		status.ChangeInProgress = types.ChangeInProgressTypeNone
		publishNetworkInstanceStatus(ctx, &status)
		return
	}
	pub.Publish(status.Key(), status)

	if config.Activate {
		log.Infof("handleNetworkInstanceCreate: Activating network instance")
		err := doNetworkInstanceActivate(ctx, &status)
		if err != nil {
			log.Errorf("doNetworkInstanceActivate(%s) failed: %s\n", key, err)
			status.SetError(err)
		} else {
			log.Infof("Activated network instance %s %s", status.UUID, status.DisplayName)
			status.Activated = true
		}
	}
	status.ChangeInProgress = types.ChangeInProgressTypeNone
	publishNetworkInstanceStatus(ctx, &status)
	// Hooks for updating dependent objects
	checkAndRecreateAppNetwork(ctx, config.UUID)
	log.Infof("handleNetworkInstanceCreate(%s) done\n", key)
}

func handleNetworkInstanceDelete(ctxArg interface{}, key string,
	configArg interface{}) {

	log.Infof("handleNetworkInstanceDelete(%s)\n", key)
	ctx := ctxArg.(*zedrouterContext)
	pub := ctx.pubNetworkInstanceStatus
	status := lookupNetworkInstanceStatus(ctx, key)
	if status == nil {
		log.Infof("handleNetworkInstanceDelete: unknown %s\n", key)
		return
	}
	status.ChangeInProgress = types.ChangeInProgressTypeDelete
	pub.Publish(status.Key(), status)
	if status.Activated {
		doNetworkInstanceInactivate(ctx, status)
	}
	doNetworkInstanceDelete(ctx, status)
	delete(ctx.networkInstanceStatusMap, status.UUID)
	pub.Unpublish(status.Key())

	deleteNetworkInstanceMetrics(ctx, status.Key())
	log.Infof("handleNetworkInstanceDelete(%s) done\n", key)
}

func doNetworkInstanceCreate(ctx *zedrouterContext,
	status *types.NetworkInstanceStatus) error {

	log.Infof("NetworkInstance(%s-%s): NetworkType: %d, IpType: %d\n",
		status.DisplayName, status.UUID, status.Type, status.IpType)

	if err := doNetworkInstanceSanityCheck(ctx, status); err != nil {
		log.Errorf("NetworkInstance(%s-%s): Sanity Check failed: %s",
			status.DisplayName, status.UUID, err)
		return err
	}

	// Allocate bridgeNum.
	bridgeNum := bridgeNumAllocate(ctx, status.UUID)
	bridgeName := fmt.Sprintf("bn%d", bridgeNum)
	status.BridgeNum = bridgeNum
	status.BridgeName = bridgeName

	// Create bridge
	var err error
	bridgeMac := ""
	if err, bridgeMac = doCreateBridge(bridgeName, bridgeNum, status); err != nil {
		return err
	}
	status.BridgeMac = bridgeMac
	publishNetworkInstanceStatus(ctx, status)

	log.Infof("bridge created. BridgeMac: %s\n", bridgeMac)

	if err := setBridgeIPAddrForNetworkInstance(ctx, status); err != nil {
		return err
	}
	log.Infof("IpAddress set for bridge\n")

	// Create a hosts directory for the new bridge
	// Directory is /var/run/zedrouter/hosts.${BRIDGENAME}
	hostsDirpath := runDirname + "/hosts." + bridgeName
	deleteHostsConfiglet(hostsDirpath, false)
	createHostsConfiglet(hostsDirpath,
		status.DnsNameToIPList)

	if status.BridgeIPAddr != "" {
		// XXX arbitrary name "router"!!
		addToHostsConfiglet(hostsDirpath, "router",
			[]string{status.BridgeIPAddr})
	}

	// Start clean
	deleteDnsmasqConfiglet(bridgeName)
	stopDnsmasq(bridgeName, false, false)

	if status.BridgeIPAddr != "" {
		createDnsmasqConfigletForNetworkInstance(bridgeName,
			status.BridgeIPAddr, &status.NetworkInstanceConfig,
			hostsDirpath, status.BridgeIPSets, status.Ipv4Eid)
		startDnsmasq(bridgeName)
	}

	if status.IsIPv6() {
		// XXX do we need same logic as for IPv4 dnsmasq to not
		// advertize as default router? Might we need lower
		// radvd preference if isolated local network?
		restartRadvdWithNewConfig(bridgeName)
	}

	switch status.Type {
	case types.NetworkInstanceTypeCloud:
		vpnCreateForNetworkInstance(ctx, status)
	default:
	}
	return nil
}

func doNetworkInstanceSanityCheck(
	ctx *zedrouterContext,
	status *types.NetworkInstanceStatus) error {

	log.Infof("Sanity Checking NetworkInstance(%s-%s): type:%d, IpType:%d\n",
		status.DisplayName, status.UUID, status.Type, status.IpType)

	//  Check NetworkInstanceType
	switch status.Type {
	case types.NetworkInstanceTypeLocal:
	case types.NetworkInstanceTypeSwitch:
	case types.NetworkInstanceTypeCloud:
		// Do nothing
	case types.NetworkInstanceTypeCloud:
		// Do nothing
	case types.NetworkInstanceTypeMesh:
		// Do nothing
	default:
		err := fmt.Sprintf("Instance type %d not supported", status.Type)
		return errors.New(err)
	}

	if err := checkPortAvailableForNetworkInstance(ctx, status); err != nil {
		log.Errorf("checkPortAvailableForNetworkInstance failed: Port: %s, err:%s",
			status.Port, err)
		return err
	}

	// IpType - Check for valid types
	switch status.IpType {
	case types.AddressTypeNone:
		// Do nothing
	case types.AddressTypeIPV4, types.AddressTypeIPV6,
		types.AddressTypeCryptoIPV4, types.AddressTypeCryptoIPV6:

		err := doNetworkInstanceSubnetSanityCheck(ctx, status)
		if err != nil {
			return err
		}

		if status.Gateway.IsUnspecified() {
			err := fmt.Sprintf("Gateway Unspecified: %+v\n",
				status.Gateway)
			return errors.New(err)
		}
		err = DoNetworkInstanceStatusDhcpRangeSanityCheck(status)
		if err != nil {
			return err
		}

	default:
		err := fmt.Sprintf("IpType %d not supported\n", status.IpType)
		return errors.New(err)
	}

	return nil
}

func doNetworkInstanceSubnetSanityCheck(
	ctx *zedrouterContext,
	status *types.NetworkInstanceStatus) error {

	// Mesh network instance with crypto V6 addressing will not need any
	// subnet specific configuration
	if (status.Subnet.IP == nil || status.Subnet.IP.IsUnspecified()) &&
		(status.IpType != types.AddressTypeCryptoIPV6) {
		err := fmt.Sprintf("Subnet Unspecified for %s-%s: %+v\n",
			status.Key(), status.DisplayName, status.Subnet)
		return errors.New(err)
	}

	// Verify Subnet doesn't overlap with other network instances
	for _, iterStatusEntry := range ctx.networkInstanceStatusMap {
		if status == iterStatusEntry {
			continue
		}

		// We check for overlapping subnets by checking the
		// SubnetAddr ( first address ) is not contained in the subnet of
		// any other NI and vice-versa ( Other NI Subnet addrs are not
		// contained in the current NI subnet)

		// Check if status.Subnet is contained in iterStatusEntry.Subnet
		if iterStatusEntry.Subnet.Contains(status.Subnet.IP) {
			errStr := fmt.Sprintf("Subnet(%s) SubnetAddr(%s) overlaps with another "+
				"network instance(%s-%s) Subnet(%s)\n",
				status.Subnet.String(), status.Subnet.IP.String(),
				iterStatusEntry.DisplayName, iterStatusEntry.UUID,
				iterStatusEntry.Subnet.String())
			return errors.New(errStr)
		}

		// Reverse check..Check if iterStatusEntry.Subnet is contained in status.subnet
		if status.Subnet.Contains(iterStatusEntry.Subnet.IP) {
			errStr := fmt.Sprintf("Another network instance(%s-%s) Subnet(%s) "+
				"overlaps with Subnet(%s)",
				iterStatusEntry.DisplayName, iterStatusEntry.UUID,
				iterStatusEntry.Subnet.String(),
				status.Subnet.String())
			return errors.New(errStr)
		}
	}
	return nil
}

// DoDhcpRangeSanityCheck
// 1) Must always be Unspecified
// 2) It should be a subset of Subnet
func DoNetworkInstanceStatusDhcpRangeSanityCheck(
	status *types.NetworkInstanceStatus) error {
	// For Mesh type network instance with Crypto V6 addressing, no dhcp-range
	// will be specified.
	if status.Type == types.NetworkInstanceTypeMesh  &&
		status.IpType == types.AddressTypeCryptoIPV6 {
		return nil
	}
	if status.DhcpRange.Start == nil || status.DhcpRange.Start.IsUnspecified() {
		err := fmt.Sprintf("DhcpRange Start Unspecified: %+v\n",
			status.DhcpRange.Start)
		return errors.New(err)
	}
	if !status.Subnet.Contains(status.DhcpRange.Start) {
		err := fmt.Sprintf("DhcpRange Start(%s) not within Subnet(%s)\n",
			status.DhcpRange.Start.String(), status.Subnet.String())
		return errors.New(err)
	}
	if status.DhcpRange.End == nil || status.DhcpRange.End.IsUnspecified() {
		err := fmt.Sprintf("DhcpRange End Unspecified: %+v\n",
			status.DhcpRange.Start)
		return errors.New(err)
	}
	if !status.Subnet.Contains(status.DhcpRange.End) {
		err := fmt.Sprintf("DhcpRange End(%s) not within Subnet(%s)\n",
			status.DhcpRange.End.String(), status.Subnet.String())
		return errors.New(err)
	}
	return nil
}

func doNetworkInstanceModify(ctx *zedrouterContext,
	config types.NetworkInstanceConfig,
	status *types.NetworkInstanceStatus) {

	log.Infof("doNetworkInstanceModify: key %s\n", config.UUID)
	if config.Type != status.Type {
		log.Infof("doNetworkInstanceModify: key %s\n", config.UUID)
		// We do not allow Type to change.
		status.SetError(
			errors.New("Changing Type of NetworkInstance is not supported"))
	}

	if config.Port != status.Port {
		status.SetError(
			errors.New("Changing Port in NetworkInstance is not yet supported"))
		return
	}

	if config.Activate && !status.Activated {
		err := doNetworkInstanceActivate(ctx, status)
		if err != nil {
			log.Errorf("doNetworkInstanceActivate(%s) failed: %s\n",
				config.Key(), err)
			status.SetError(err)
		} else {
			status.Activated = true
		}
	} else if status.Activated && !config.Activate {
		doNetworkInstanceInactivate(ctx, status)
		status.Activated = false
	}
}

// getSwitchNetworkInstanceUsingPort
//		This function assumes if a port used by networkInstance of type SWITCH
//		is not shared ie., is not used by any other network instance.
func getSwitchNetworkInstanceUsingPort(
	ctx *zedrouterContext,
	ifname string) (status *types.NetworkInstanceStatus) {

	pub := ctx.pubNetworkInstanceStatus
	items := pub.GetAll()

	for _, st := range items {
		status := cast.CastNetworkInstanceStatus(st)
		ifname2 := types.AdapterToIfName(ctx.deviceNetworkStatus,
			status.Port)
		if ifname2 != ifname {
			log.Infof("maybeUpdateBridgeIPAddr - NI (%s) not using %s\n",
				status.DisplayName, ifname)
			continue
		}

		// Found Status using the Port.
		log.Infof("getSwitchNetworkInstanceUsingPort: networkInstance (%s) using "+
			"port %s, ifname: %s, type: %d\n",
			status.DisplayName, status.Port, ifname, status.Type)

		if status.Type == types.NetworkInstanceTypeSwitch {
			return &status
		}
		log.Infof("getSwitchNetworkInstanceUsingPort: networkInstance (%s) "+
			"not of type (%d) switch\n",
			status.DisplayName, status.Type)
		break
	}
	return nil
}

func restartDnsmasq(status *types.NetworkInstanceStatus) {
	bridgeName := status.BridgeName
	stopDnsmasq(bridgeName, false, true)

	hostsDirpath := runDirname + "/hosts." + bridgeName
	// XXX arbitrary name "router"!!
	addToHostsConfiglet(hostsDirpath, "router",
		[]string{status.BridgeIPAddr})

	// Use existing BridgeIPSets
	createDnsmasqConfigletForNetworkInstance(bridgeName, status.BridgeIPAddr,
		&status.NetworkInstanceConfig, hostsDirpath, status.BridgeIPSets,
		status.Ipv4Eid)
	startDnsmasq(bridgeName)
}

// Returns an IP address as a string, or "" if not found.
func lookupOrAllocateIPv4ForNetworkInstance(
	ctx *zedrouterContext,
	status *types.NetworkInstanceStatus,
	mac net.HardwareAddr) (string, error) {

	log.Infof("lookupOrAllocateIPv4ForNetworkInstance(%s-%s): mac:%s\n",
		status.DisplayName, status.Key(), mac.String())
	// Lookup to see if it exists
	if ip, ok := status.IPAssignments[mac.String()]; ok {
		log.Infof("found Ip addr ( %s) for mac(%s)\n",
			ip.String(), mac.String())
		return ip.String(), nil
	}

	log.Infof("bridgeName %s Subnet %v range %v-%v\n",
		status.BridgeName, status.Subnet,
		status.DhcpRange.Start, status.DhcpRange.End)

	if status.DhcpRange.Start == nil {
		if status.Type == types.NetworkInstanceTypeSwitch {
			log.Infof("%s-%s switch means no bridgeIpAddr",
				status.DisplayName, status.Key())
			return "", nil
		}
		log.Fatalf("%s-%s: nil DhcpRange.Start",
			status.DisplayName, status.Key())
	}

	// Starting guess based on number allocated
	allocated := uint(len(status.IPAssignments))
	a := addToIP(status.DhcpRange.Start, allocated)
	for status.DhcpRange.End == nil ||
		bytes.Compare(a, status.DhcpRange.End) < 0 {

		log.Infof("lookupOrAllocateIPv4(%s) testing %s\n",
			mac.String(), a.String())
		if status.IsIpAssigned(a) {
			a = addToIP(a, 1)
			continue
		}
		log.Infof("lookupOrAllocateIPv4(%s) found free %s\n",
			mac.String(), a.String())
		status.IPAssignments[mac.String()] = a
		// Publish the allocation
		publishNetworkInstanceStatus(ctx, status)
		return a.String(), nil
	}
	errStr := fmt.Sprintf("lookupOrAllocateIPv4(%s) no free address in DhcpRange",
		status.Key())
	return "", errors.New(errStr)
}

// releaseIPv4ForNetworkInstance
//	XXX TODO - This should be a method in NetworkInstanceSm
func releaseIPv4FromNetworkInstance(ctx *zedrouterContext,
	status *types.NetworkInstanceStatus,
	mac net.HardwareAddr) error {

	log.Infof("releaseIPv4(%s)\n", mac.String())
	// Lookup to see if it exists
	if _, ok := status.IPAssignments[mac.String()]; !ok {
		errStr := fmt.Sprintf("releaseIPv4: not found %s for %s",
			mac.String(), status.Key())
		log.Errorln(errStr)
		return errors.New(errStr)
	}
	delete(status.IPAssignments, mac.String())
	publishNetworkInstanceStatus(ctx, status)
	return nil
}

func getPrefixLenForBridgeIP(
	status *types.NetworkInstanceStatus) int {
	var prefixLen int
	if status.Ipv4Eid {
		prefixLen = 32
	} else if status.Subnet.IP != nil {
		prefixLen, _ = status.Subnet.Mask.Size()
	} else if status.IsIPv6() {
		prefixLen = 128
	} else {
		prefixLen = 24
	}
	return prefixLen
}

func doConfigureIpAddrOnInterface(
	ipAddr string,
	prefixLen int,
	link netlink.Link) error {

	ipAddr = fmt.Sprintf("%s/%d", ipAddr, prefixLen)

	//    ip addr add ${ipAddr}/N dev ${bridgeName}
	addr, err := netlink.ParseAddr(ipAddr)
	if err != nil {
		errStr := fmt.Sprintf("ParseAddr %s failed: %s", ipAddr, err)
		log.Errorln(errStr)
		return errors.New(errStr)
	}
	if err := netlink.AddrAdd(link, addr); err != nil {
		errStr := fmt.Sprintf("AddrAdd %s failed: %s", ipAddr, err)
		log.Errorln(errStr)
		return errors.New(errStr)
	}
	return nil
}

// getPortIPv4Addr
//	To be used only for NI type Switch
func getPortIPv4Addr(ctx *zedrouterContext,
	status *types.NetworkInstanceStatus) (string, error) {
	// Find any service which is associated with the appLink UUID
	log.Infof("NetworkInstance UUID:%s, Name: %s, Port: %s\n",
		status.UUID, status.DisplayName, status.Port)

	if status.Port == "" {
		log.Infof("no Port\n")
		return "", nil
	}

	// Get IP address from adapter
	ifname := types.AdapterToIfName(ctx.deviceNetworkStatus, status.Port)
	link, err := netlink.LinkByName(ifname)
	if err != nil {
		return "", err
	}
	// XXX Add IPv6 underlay; ignore link-locals.
	addrs, err := netlink.AddrList(link, syscall.AF_INET)
	if err != nil {
		return "", err
	}
	for _, addr := range addrs {
		log.Infof("found addr %s\n", addr.IP.String())
		return addr.IP.String(), nil
	}
	log.Infof("No IP address on %s yet\n", status.Port)
	return "", nil
}

func setBridgeIPAddrForNetworkInstance(
	ctx *zedrouterContext,
	status *types.NetworkInstanceStatus) error {

	log.Infof("setBridgeIPAddrForNetworkInstance(%s-%s)\n",
		status.DisplayName, status.Key())

	if status.BridgeName == "" {
		// Called too early
		log.Infof("setBridgeIPAddrForNetworkInstance: don't yet have a bridgeName for %s\n",
			status.UUID)
		return nil
	}

	// Get the linux interface with the attributes.
	// This is used to add an IP Address below.
	link, _ := netlink.LinkByName(status.BridgeName)
	if link == nil {
		// XXX..Why would this fail? Should this be Fatal instead??
		errStr := fmt.Sprintf("Failed to get link for Bridge %s", status.BridgeName)
		return errors.New(errStr)
	}
	log.Infof("Bridge: %s, Link: %+v\n", status.BridgeName, link)

	var ipAddr string
	var err error

	switch status.Type {
	case types.NetworkInstanceTypeSwitch:
		ipAddr, err = getPortIPv4Addr(ctx, status)
		if err != nil {
			log.Errorf("setBridgeIPAddrForNetworkInstance: getPortIPv4Addr failed: %s\n",
				err)
			return err
		}
		log.Infof("Bridge: %s, Link: %s, ipAddr: %s\n",
			status.BridgeName, link, ipAddr)
	case types.NetworkInstanceTypeMesh:
		status.Ipv4Eid = (status.Subnet.IP != nil && status.Subnet.IP.To4() != nil)
		if status.Ipv4Eid {
			// Require an IPv4 gateway
			if status.Gateway == nil {
				errStr := fmt.Sprintf("No IPv4 gateway for bridge %s network %s subnet %s",
					status.BridgeName, status.Key(),
					status.Subnet.String())
				return errors.New(errStr)
			}
			ipAddr = status.Gateway.String()
			log.Infof("setBridgeIPAddrForNetworkInstance: Bridge %s assigned IPv4 EID %s",
				status.BridgeName, ipAddr)
		} else {
			ipAddr = "fd00::" + strconv.FormatInt(int64(status.BridgeNum), 16)
			log.Infof("setBridgeIPAddrForNetworkInstance: Bridge %s assigned IPv6 EID %s",
				status.BridgeName, ipAddr)
		}
	}


	// If not we do a local allocation
	// Assign the gateway Address as the bridge IP address
	if ipAddr == "" {
		var bridgeMac net.HardwareAddr

		switch link.(type) {
		case *netlink.Bridge:
			// XXX always true?
			bridgeLink := link.(*netlink.Bridge)
			bridgeMac = bridgeLink.HardwareAddr
		default:
			// XXX - Same here.. Should be Fatal??
			errStr := fmt.Sprintf("Not a bridge %s",
				status.BridgeName)
			return errors.New(errStr)
		}
		if status.Gateway != nil {
			ipAddr = status.Gateway.String()
			status.IPAssignments[bridgeMac.String()] = status.Gateway
		}
		log.Infof("BridgeMac: %s, ipAddr: %s\n",
			bridgeMac.String(), ipAddr)
	}
	status.BridgeIPAddr = ipAddr
	publishNetworkInstanceStatus(ctx, status)
	log.Infof("Published NetworkStatus. BridgeIpAddr: %s\n",
		status.BridgeIPAddr)

	if status.BridgeIPAddr == "" {
		log.Infof("Does not yet have a bridge IP address for %s\n",
			status.Key())
		return nil
	}

	prefixLen := getPrefixLenForBridgeIP(status)
	if err = doConfigureIpAddrOnInterface(ipAddr, prefixLen, link); err != nil {
		log.Errorf("Failed to configure IPAddr on Interface\n")
		return err
	}

	// Create new radvd configuration and restart radvd if ipv6
	if status.IsIPv6() {
		log.Infof("Restart Radvd\n")
		restartRadvdWithNewConfig(status.BridgeName)
	}
	return nil
}

// updateBridgeIPAddrForNetworkInstance
// 	Called a bridge service has been added/updated/deleted
func updateBridgeIPAddrForNetworkInstance(
	ctx *zedrouterContext,
	status *types.NetworkInstanceStatus) {

	log.Infof("updateBridgeIPAddrForNetworkInstance(%s)\n", status.Key())

	old := status.BridgeIPAddr
	err := setBridgeIPAddrForNetworkInstance(ctx, status)
	if err != nil {
		log.Infof("updateBridgeIPAddrForNetworkInstance: %s\n", err)
		return
	}
	if status.BridgeIPAddr != old && status.BridgeIPAddr != "" {
		log.Infof("updateBridgeIPAddrForNetworkInstance(%s) restarting dnsmasq\n",
			status.Key())
		restartDnsmasq(status)
	}
}

// maybeUpdateBridgeIPAddrForNetworkInstance
// 	Find ifname as a bridge Port and see if it can be updated
func maybeUpdateBridgeIPAddrForNetworkInstance(
	ctx *zedrouterContext,
	ifname string) {

	status := getSwitchNetworkInstanceUsingPort(ctx, ifname)
	if status == nil {
		return
	}
	log.Infof("maybeUpdateBridgeIPAddrForNetworkInstance: found "+
		"NetworkInstance %s", status.DisplayName)

	if !status.Activated {
		log.Errorf("maybeUpdateBridgeIPAddrForNetworkInstance: "+
			"network instance %s not activated\n", status.DisplayName)
		return
	}
	updateBridgeIPAddrForNetworkInstance(ctx, status)
	return
}

// doNetworkInstanceActivate
func doNetworkInstanceActivate(ctx *zedrouterContext,
	status *types.NetworkInstanceStatus) error {

	log.Infof("doNetworkInstanceActivate NetworkInstance key %s type %d\n",
		status.UUID, status.Type)

	// Check that Port is either "uplink", "freeuplink", or
	// an existing port name assigned to domO/zedrouter.
	// A Bridge only works with a single adapter interface.
	// Management ports are not allowed to be part of Bridge networks.
	err := checkPortAvailableForNetworkInstance(ctx, status)
	if err != nil {
		log.Errorf("checkPortAvailableForNetworkInstance failed: Port: %s, err:%s",
			status.Port, err)
		return err
	}

	// Get a list of IfNames to the ones we have an ifIndex for.
	status.IfNameList = getIfNameListForPort(ctx, status.Port)
	log.Infof("IfNameList: %+v", status.IfNameList)

	switch status.Type {
	case types.NetworkInstanceTypeSwitch:
		err = bridgeActivateForNetworkInstance(ctx, status)
		if err != nil {
			updateBridgeIPAddrForNetworkInstance(ctx, status)
		}
	case types.NetworkInstanceTypeLocal:
		err = natActivateForNetworkInstance(ctx, status)
<<<<<<< HEAD
	case types.NetworkInstanceTypeCloud:
		err = vpnActivateForNetworkInstance(ctx, status)
=======
	case types.NetworkInstanceTypeMesh:
		err = lispActivateForNetworkInstance(ctx, status)
>>>>>>> 657eb482
	default:
		errStr := fmt.Sprintf("doNetworkInstanceActivate: NetworkInstance %d not yet supported",
			status.Type)
		err = errors.New(errStr)
	}
	return err
}

// getIfNameListForPort
// Get a list of IfNames to the ones we have an ifIndex for.
// In the case where the port maps to multiple underlying ports
// (For Ex: uplink), only include ports that have an ifindex.
//	If there is no such port with ifindex, then retain the whole list.
//	NetworkInstance creation will fail when programming default routes
//  and iptable rules in that case - and that should be fine.
func getIfNameListForPort(
	ctx *zedrouterContext,
	port string) []string {

	ifNameList := adapterToIfNames(ctx, port)
	log.Infof("ifNameList: %+v", ifNameList)

	filteredList := make([]string, 0)
	for _, ifName := range ifNameList {
		dnsPort := ctx.deviceNetworkStatus.GetPortByIfName(ifName)
		if dnsPort != nil {
			// XXX - We have a bug in MakeDeviceNetworkStatus where we are allowing
			//	a device without the corresponding linux interface. We can
			//	remove this check for ifindex here when the MakeDeviceStatus
			//	is fixed.
			ifIndex, err := IfnameToIndex(ifName)
			if err == nil {
				log.Infof("ifName %s, ifindex: %d added to filteredList",
					ifName, ifIndex)
				filteredList = append(filteredList, ifName)
			} else {
				log.Infof("ifIndex not found for ifName(%s) - err: %s",
					ifName, err.Error())
			}
		} else {
			log.Infof("DeviceNetworkStatus not found for port(%s)", port)
		}
	}
	if len(filteredList) > 0 {
		log.Infof("filteredList: %+v", filteredList)
		return filteredList
	}
	log.Infof("ifname or ifindex not found for any interface for port(%s)."+
		"Returning the unfiltered list: %+v", port, ifNameList)
	return ifNameList
}

func doNetworkInstanceInactivate(
	ctx *zedrouterContext,
	status *types.NetworkInstanceStatus) {

	log.Infof("doNetworkInstanceInactivate NetworkInstance key %s type %d\n",
		status.UUID, status.Type)

	bridgeInactivateforNetworkInstance(ctx, status)
	natInactivateForNetworkInstance(ctx, status)
<<<<<<< HEAD
	switch status.Type {
	case types.NetworkInstanceTypeCloud:
		vpnInactivateForNetworkInstance(ctx, status)
	}

=======
	lispInactivateForNetworkInstance(ctx, status)
>>>>>>> 657eb482
	return
}

func doNetworkInstanceDelete(
	ctx *zedrouterContext,
	status *types.NetworkInstanceStatus) {

	log.Infof("doNetworkInstanceDelete NetworkInstance key %s type %d\n",
		status.UUID, status.Type)

	// Anything to do except the inactivate already done?
	switch status.Type {
	case types.NetworkInstanceTypeSwitch:
		// Nothing to do.
	case types.NetworkInstanceTypeLocal:
		natDeleteForNetworkInstance(status)
	case types.NetworkInstanceTypeCloud:
		vpnDeleteForNetworkInstance(ctx, status)
	default:
		log.Errorf("NetworkInstance(%s-%s): Type %d not yet supported",
			status.DisplayName, status.UUID, status.Type)
	}

	doNetworkInstanceBridgeAclsDelete(ctx, status)
	if status.BridgeName != "" {
		stopDnsmasq(status.BridgeName, false, false)

		if status.IsIPv6() {
			stopRadvd(status.BridgeName, true)
		}
	}
	networkInstanceBridgeDelete(ctx, status)
}

func lookupNetworkInstanceConfig(ctx *zedrouterContext, key string) *types.NetworkInstanceConfig {

	sub := ctx.subNetworkInstanceConfig
	c, _ := sub.Get(key)
	if c == nil {
		return nil
	}
	config := cast.CastNetworkInstanceConfig(c)
	if config.Key() != key {
		log.Errorf("lookupNetworkInstanceConfig key/UUID mismatch %s vs %s; ignored %+v\n",
			key, config.Key(), config)
		return nil
	}
	return &config
}

func lookupNetworkInstanceStatus(ctx *zedrouterContext, key string) *types.NetworkInstanceStatus {
	pub := ctx.pubNetworkInstanceStatus
	st, _ := pub.Get(key)
	if st == nil {
		return nil
	}
	status := cast.CastNetworkInstanceStatus(st)
	return &status
}

func lookupNetworkInstanceMetrics(ctx *zedrouterContext, key string) *types.NetworkInstanceMetrics {
	pub := ctx.pubNetworkInstanceMetrics
	st, _ := pub.Get(key)
	if st == nil {
		return nil
	}
	status := cast.CastNetworkInstanceMetrics(st)
	if status.Key() != key {
		log.Errorf("lookupNetworkInstanceMetrics key/UUID mismatch %s vs %s; ignored %+v\n",
			key, status.Key(), status)
		return nil
	}
	return &status
}

func createNetworkInstanceMetrics(ctx *zedrouterContext,
	status *types.NetworkInstanceStatus,
	nms *types.NetworkMetrics) *types.NetworkInstanceMetrics {

	niMetrics := types.NetworkInstanceMetrics{
		UUIDandVersion: status.UUIDandVersion,
		DisplayName:    status.DisplayName,
		Type:           status.Type,
	}
	netMetrics := types.NetworkMetrics{}
	netMetric := status.UpdateNetworkMetrics(nms)
	status.UpdateBridgeMetrics(nms, netMetric)

	netMetrics.MetricList = []types.NetworkMetric{*netMetric}
	niMetrics.NetworkMetrics = netMetrics
	switch status.Type {
	case types.NetworkInstanceTypeCloud:
		if strongSwanVpnStatusGetForNetworkInstance(ctx, status, &niMetrics) {
			publishNetworkInstanceStatus(ctx, status)
		}
	default:
	}

	return &niMetrics
}

// this is periodic metrics handler
func publishNetworkInstanceMetricsAll(ctx *zedrouterContext) {
	pub := ctx.pubNetworkInstanceStatus
	niList := pub.GetAll()
	if niList == nil {
		return
	}
	nms := getNetworkMetrics(ctx)
	for _, ni := range niList {
		status := cast.CastNetworkInstanceStatus(ni)
		netMetrics := createNetworkInstanceMetrics(ctx, &status, &nms)
		publishNetworkInstanceMetrics(ctx, netMetrics)
	}
}

func deleteNetworkInstanceMetrics(ctx *zedrouterContext, key string) {
	pub := ctx.pubNetworkInstanceMetrics
	if metrics := lookupNetworkInstanceMetrics(ctx, key); metrics != nil {
		pub.Unpublish(metrics.Key())
	}
}

// getBridgeServiceIPv4Addr
//	XXX - Do we need this function??
// 	Entrypoint from networkobject to look for a bridge's IPv4 address
func getBridgeServiceIPv4AddrForNetworkInstance(
	ctx *zedrouterContext,
	status *types.NetworkInstanceStatus) (string, error) {

	log.Infof("getBridgeServiceIPv4Addr(%s)\n", status.DisplayName)

	if status.Type != types.NetworkInstanceTypeSwitch {
		errStr := fmt.Sprintf("getBridgeServiceIPv4AddrForNetworkInstance(%s): "+
			"service not a bridge; type %d",
			status.DisplayName, status.Type)
		return "", errors.New(errStr)
	}
	if status.Port == "" {
		log.Infof("getBridgeServiceIPv4AddrForNetworkInstance(%s): bridge but no Port\n",
			status.DisplayName)
		return "", nil
	}

	// Get IP address from Port
	ifname := types.AdapterToIfName(ctx.deviceNetworkStatus, status.Port)
	link, err := netlink.LinkByName(ifname)
	if err != nil {
		return "", err
	}
	// XXX - We really should maintain these addresses in our own data structures
	//		and not query netlink. To be cleaned up.
	// XXX Add IPv6 underlay; ignore link-locals.
	addrs, err := netlink.AddrList(link, syscall.AF_INET)
	if err != nil {
		return "", err
	}
	for _, addr := range addrs {
		log.Infof("getBridgeServiceIPv4AddrForNetworkInstance(%s): found addr %s\n",
			status.DisplayName, addr.IP.String())
		return addr.IP.String(), nil
	}
	log.Infof("getBridgeServiceIPv4AddrForNetworkInstance(%s): no IP address on %s yet\n",
		status.DisplayName, status.Port)
	return "", nil
}

func publishNetworkInstanceStatus(
	ctx *zedrouterContext,
	status *types.NetworkInstanceStatus) {
	pub := ctx.pubNetworkInstanceStatus
	pub.Publish(status.Key(), &status)
}

func publishNetworkInstanceMetrics(ctx *zedrouterContext,
	status *types.NetworkInstanceMetrics) {

	pub := ctx.pubNetworkInstanceMetrics
	pub.Publish(status.Key(), &status)
}

// ==== Bridge

func bridgeActivateForNetworkInstance(ctx *zedrouterContext,
	status *types.NetworkInstanceStatus) error {

	log.Infof("bridgeActivateForNetworkInstance(%s)\n", status.DisplayName)

	bridgeLink, err := findBridge(status.BridgeName)
	if err != nil {
		errStr := fmt.Sprintf("findBridge(%s) failed %s",
			status.BridgeName, err)
		return errors.New(errStr)
	}
	// Find adapter
	ifname := types.AdapterToIfName(ctx.deviceNetworkStatus, status.Port)
	alink, _ := netlink.LinkByName(ifname)
	if alink == nil {
		errStr := fmt.Sprintf("Unknown adapter %s, %s",
			status.Port, ifname)
		return errors.New(errStr)
	}
	// Make sure it is up
	//    ip link set ${adapter} up
	if err := netlink.LinkSetUp(alink); err != nil {
		errStr := fmt.Sprintf("LinkSetUp on %s failed: %s",
			status.Port, err)
		return errors.New(errStr)
	}
	// ip link set ${adapter} master ${bridge_name}
	if err := netlink.LinkSetMaster(alink, bridgeLink); err != nil {
		errStr := fmt.Sprintf("LinkSetMaster %s %s failed: %s",
			status.Port, status.BridgeName, err)
		return errors.New(errStr)
	}
	log.Infof("bridgeActivateForNetworkInstance: added %s to bridge %s\n",
		status.Port, status.BridgeName)
	return nil
}

func bridgeInactivateforNetworkInstance(ctx *zedrouterContext,
	status *types.NetworkInstanceStatus) {

	log.Infof("bridgeInactivateforNetworkInstance(%s)\n", status.DisplayName)
	// Find adapter
	ifname := types.AdapterToIfName(ctx.deviceNetworkStatus, status.Port)
	alink, _ := netlink.LinkByName(ifname)
	if alink == nil {
		errStr := fmt.Sprintf("Unknown adapter %s, %s",
			status.Port, ifname)
		log.Errorln(errStr)
		return
	}
	// ip link set ${adapter} nomaster
	if err := netlink.LinkSetNoMaster(alink); err != nil {
		errStr := fmt.Sprintf("LinkSetMaster %s failed: %s",
			status.Port, err)
		log.Infoln(errStr)
		return
	}
	log.Infof("bridgeInactivateforNetworkInstance: removed %s from bridge\n",
		status.Port)
}

// ==== Lisp

func lispActivateForNetworkInstance(ctx *zedrouterContext,
	status *types.NetworkInstanceStatus) error {

	log.Infof("lispActivateForNetworkInstance(%s)\n", status.DisplayName)

	// Create Lisp IID & map-server configlets 
	iid := status.LispConfig.IID
	mapServers := status.LispConfig.MapServers
	cfgPathnameIID := lispRunDirname + "/" +
		strconv.FormatUint(uint64(iid), 10)
	file, err := os.Create(cfgPathnameIID)
	if err != nil {
		log.Errorf("lispActivateForNetworkInstance failed: %s ", err)
		return err
	}
	defer file.Close()

	// Write map-servers to configlet
	for _, ms := range mapServers {
		msConfigLine := fmt.Sprintf(lispMStemplate, iid,
			ms.NameOrIp, ms.Credential)
		file.WriteString(msConfigLine)
	}

	// Write Lisp IID template
	iidConfig := fmt.Sprintf(lispIIDtemplate, iid)
	file.WriteString(iidConfig)

	if status.Ipv4Eid {
		ipv4Network := status.Subnet.IP.Mask(status.Subnet.Mask)
		maskLen, _ := status.Subnet.Mask.Size()
		subnet := fmt.Sprintf("%s/%d",
			ipv4Network.String(), maskLen)
		file.WriteString(fmt.Sprintf(
			lispIPv4IIDtemplate, iid, subnet))
	}

	log.Infof("lispActivateForNetworkInstance(%s)\n", status.DisplayName)
	return nil
}

// ==== Nat

// XXX need to redo this when MgmtPorts/FreeMgmtPorts changes?
func natActivateForNetworkInstance(ctx *zedrouterContext,
	status *types.NetworkInstanceStatus) error {

	log.Infof("natActivateForNetworkInstance(%s)\n", status.DisplayName)
	subnetStr := status.Subnet.String()

	for _, a := range status.IfNameList {
		log.Infof("Adding iptables rules for %s \n", a)
		err := iptables.IptableCmd("-t", "nat", "-A", "POSTROUTING", "-o", a,
			"-s", subnetStr, "-j", "MASQUERADE")
		if err != nil {
			log.Errorf("IptableCmd failed: %s", err)
			return err
		}
		err = PbrRouteAddDefault(status.BridgeName, a)
		if err != nil {
			log.Errorf("PbrRouteAddDefault for Bridge(%s) and interface %s failed. "+
				"Err: %s", status.BridgeName, a, err)
			return err
		}
	}
	// Add to Pbr table
	err := PbrNATAdd(subnetStr)
	if err != nil {
		log.Errorf("PbrNATAdd failed for port %s - err = %s\n", status.Port, err)
		return err
	}
	return nil
}

func lispInactivateForNetworkInstance(ctx *zedrouterContext,
	status *types.NetworkInstanceStatus) {
	// Go through the AppNetworkConfigs and delete Lisp parameters 
	// that use this service.
	pub := ctx.pubAppNetworkStatus
	items := pub.GetAll()

	// When service is deactivated we should delete IID and map-server
	// configuration also
	cfgPathnameIID := lispRunDirname + "/" +
		strconv.FormatUint(uint64(status.LispStatus.IID), 10)
	if err := os.Remove(cfgPathnameIID); err != nil {
		log.Errorln(err)
	}

	for _, ans := range items {
		appNetStatus := cast.CastAppNetworkStatus(ans)
		if len(appNetStatus.OverlayNetworkList) == 0 {
			continue
		}
		for _, olStatus := range appNetStatus.OverlayNetworkList {
			if olStatus.Network == status.UUID {
				// Pass global deviceNetworkStatus
				deleteLispConfiglet(lispRunDirname, false,
					status.LispStatus.IID, olStatus.EID,
					olStatus.AppIPAddr,
					*ctx.deviceNetworkStatus,
					ctx.legacyDataPlane)
			}
		}
	}

	log.Infof("lispInactivateForNetworkInstance(%s)\n", status.DisplayName)
}

func natInactivateForNetworkInstance(ctx *zedrouterContext,
	status *types.NetworkInstanceStatus) {

	log.Infof("natInactivateForNetworkInstance(%s)\n", status.DisplayName)
	subnetStr := status.Subnet.String()
	for _, a := range status.IfNameList {
		err := iptables.IptableCmd("-t", "nat", "-D", "POSTROUTING", "-o", a,
			"-s", subnetStr, "-j", "MASQUERADE")
		if err != nil {
			log.Errorf("natInactivateForNetworkInstance: iptableCmd failed %s\n", err)
		}
		err = PbrRouteDeleteDefault(status.BridgeName, a)
		if err != nil {
			log.Errorf("natInactivateForNetworkInstance: PbrRouteDeleteDefault failed %s\n", err)
		}
	}
	// Remove from Pbr table
	err := PbrNATDel(subnetStr)
	if err != nil {
		log.Errorf("natInactivateForNetworkInstance: PbrNATDel failed %s\n", err)
	}
}

func natDeleteForNetworkInstance(status *types.NetworkInstanceStatus) {

	log.Infof("natDeleteForNetworkInstance(%s)\n", status.DisplayName)
}

func lookupNetworkInstanceStatusByBridgeName(ctx *zedrouterContext,
	bridgeName string) *types.NetworkInstanceStatus {

	pub := ctx.pubNetworkInstanceStatus
	items := pub.GetAll()
	for _, st := range items {
		status := cast.CastNetworkInstanceStatus(st)
		if status.BridgeName == bridgeName {
			return &status
		}
	}
	return nil
}

func networkInstanceAddressType(ctx *zedrouterContext, bridgeName string) int {
	ipVer := 0
	instanceStatus := lookupNetworkInstanceStatusByBridgeName(ctx, bridgeName)
	if instanceStatus != nil {
		switch instanceStatus.IpType {
		case types.AddressTypeIPV4, types.AddressTypeCryptoIPV4:
			ipVer = 4
		case types.AddressTypeIPV6, types.AddressTypeCryptoIPV6:
			ipVer = 6
		}
		return ipVer
	}
	objectStatus := lookupNetworkObjectStatusByBridgeName(ctx, bridgeName)
	if objectStatus != nil {
		switch objectStatus.Type {
		case types.NT_IPV4:
			ipVer = 4
		case types.NT_IPV6, types.NT_CryptoEID:
			// XXX IPv4 EIDs?
			ipVer = 6
		}
	}
	return ipVer
}

// ==== Vpn
func vpnCreateForNetworkInstance(ctx *zedrouterContext,
	status *types.NetworkInstanceStatus) {
	if status.OpaqueConfig == "" ||
		status.OpaqueConfigType != types.OpaqueConfigTypeVpn {
		err := errors.New("Vpn network instance create, invalid config")
		status.SetError(err)
		return
	}
	strongswanNetworkInstanceCreate(ctx, status)
}

func vpnActivateForNetworkInstance(ctx *zedrouterContext,
	status *types.NetworkInstanceStatus) error {
	if status.OpaqueConfig == "" ||
		status.OpaqueConfigType != types.OpaqueConfigTypeVpn {
		err := errors.New("Vpn network instance activate, invalid config")
		status.SetError(err)
		return nil
	}
	return strongswanNetworkInstanceActivate(ctx, status)
}

func vpnInactivateForNetworkInstance(ctx *zedrouterContext,
	status *types.NetworkInstanceStatus) {
	if status.OpaqueConfig == "" ||
		status.OpaqueConfigType != types.OpaqueConfigTypeVpn {
		err := errors.New("Vpn network instance inactivate, invalid config")
		status.SetError(err)
		return
	}
	strongswanNetworkInstanceInactivate(ctx, status)
}

func vpnDeleteForNetworkInstance(ctx *zedrouterContext,
	status *types.NetworkInstanceStatus) {
	if status.OpaqueConfig == "" ||
		status.OpaqueConfigType != types.OpaqueConfigTypeVpn {
		err := errors.New("Vpn network instance delete, invalid config")
		status.SetError(err)
		return
	}
	strongswanNetworkInstanceDestroy(ctx, status)
}

func strongswanNetworkInstanceCreate(ctx *zedrouterContext,
	status *types.NetworkInstanceStatus) {

	log.Infof("Vpn network instance create: %s\n", status.DisplayName)

	// parse and structure the config
	vpnConfig, err := strongSwanConfigGetForNetworkInstance(ctx, status)
	if err != nil {
		log.Warnf("Vpn network instance create: %v\n", err.Error())
		status.SetError(err)
		return
	}

	// stringify and store in status
	bytes, err := json.Marshal(vpnConfig)
	if err != nil {
		log.Errorf("Vpn network instance create: %v\n", err.Error())
		status.SetError(err)
		return
	}

	status.OpaqueStatus = string(bytes)
	if err := strongSwanVpnCreate(vpnConfig); err != nil {
		log.Errorf("Vpn network instance create: %v\n", err.Error())
		status.SetError(err)
	}
}

func strongswanNetworkInstanceDestroy(ctx *zedrouterContext,
	status *types.NetworkInstanceStatus) {

	log.Infof("Vpn network instance delete: %s\n", status.DisplayName)
	vpnConfig, err := strongSwanVpnStatusParse(status.OpaqueStatus)
	if err != nil {
		log.Warnf("Vpn network instance delete: %v\n", err.Error())
		status.SetError(err)
	}

	if err := strongSwanVpnDelete(vpnConfig); err != nil {
		log.Errorf("Vpn network instance delete: %v\n", err.Error())
		status.SetError(err)
	}
}

func strongswanNetworkInstanceActivate(ctx *zedrouterContext,
	status *types.NetworkInstanceStatus) error {

	log.Infof("Vpn network instance activate: %s\n", status.DisplayName)
	vpnConfig, err := strongSwanVpnStatusParse(status.OpaqueStatus)
	if err != nil {
		log.Warnf("Vpn network instance activate: %v\n", err.Error())
		status.SetError(err)
		return err
	}

	if err := strongSwanVpnActivate(vpnConfig); err != nil {
		log.Errorf("Vpn network instance activate: %v\n", err.Error())
		status.SetError(err)
	}
	return nil
}

func strongswanNetworkInstanceInactivate(ctx *zedrouterContext,
	status *types.NetworkInstanceStatus) {

	log.Infof("Vpn network instance inactivate: %s\n", status.DisplayName)
	vpnConfig, err := strongSwanVpnStatusParse(status.OpaqueStatus)
	if err != nil {
		log.Warnf("Vpn network instance inactivate: %v\n", err.Error())
	}

	if err := strongSwanVpnInactivate(vpnConfig); err != nil {
		log.Errorf("Vpn network instance inactivate: %v\n", err.Error())
		status.SetError(err)
	}
}<|MERGE_RESOLUTION|>--- conflicted
+++ resolved
@@ -12,8 +12,8 @@
 	"fmt"
 	"net"
 	"os"
+	"strconv"
 	"strings"
-	"strconv"
 	"syscall"
 
 	"github.com/eriknordmark/netlink"
@@ -142,36 +142,20 @@
 	return nil
 }
 
-func isOverlay(netType types.NetworkInstanceType) bool {
-	if netType == types.NetworkInstanceTypeMesh {
-		return true
-	}
-	return false
-}
-
 // doCreateBridge
 //		returns (error, bridgeMac-string)
 func doCreateBridge(bridgeName string, bridgeNum int,
 	status *types.NetworkInstanceStatus) (error, string) {
-	Ipv4Eid := false
-	if isOverlay(status.Type) && status.Subnet.IP != nil {
-		Ipv4Eid = (status.Subnet.IP.To4() != nil)
-		status.Ipv4Eid = Ipv4Eid
-	}
 
 	// Start clean
+	// delete the bridge
 	attrs := netlink.NewLinkAttrs()
 	attrs.Name = bridgeName
 	link := &netlink.Bridge{LinkAttrs: attrs}
 	netlink.LinkDel(link)
 
-	// Delete the sister dummy interface also
-	sattrs := netlink.NewLinkAttrs()
-	// "s" for sister
-	dummyIntfName := "s" + bridgeName
-	sattrs.Name = dummyIntfName
-	sLink := &netlink.Dummy{LinkAttrs: sattrs}
-	netlink.LinkDel(sLink)
+	// Delete the sister dummy interface also, if any
+	deleteDummyInterface(status)
 
 	//    ip link add ${bridgeName} type bridge
 	attrs = netlink.NewLinkAttrs()
@@ -195,67 +179,13 @@
 		return errors.New(errStr), ""
 	}
 
-	// For the case of Lisp networks, we route all traffic coming from
+	// For the case of Lisp/Vpn networks, we route all traffic coming from
 	// the bridge to a dummy interface with MTU 1280. This is done to
 	// get bigger packets fragmented and also to have the kernel generate
 	// ICMP packet too big for path MTU discovery before being captured by
-	// lisp dataplane.
-	if status.Type == types.NetworkInstanceTypeMesh {
-		sattrs = netlink.NewLinkAttrs()
-		sattrs.Name = dummyIntfName
-		slinkMac := fmt.Sprintf("00:16:3e:06:01:%02x", bridgeNum)
-		hw, err = net.ParseMAC(slinkMac)
-		if err != nil {
-			log.Fatal("doNetworkCreate: ParseMAC failed: ", slinkMac, err)
-		}
-		sattrs.HardwareAddr = hw
-		// 1280 gives us a comfortable buffer for lisp encapsulation
-		sattrs.MTU = 1280
-		slink := &netlink.Dummy{LinkAttrs: sattrs}
-		if err := netlink.LinkAdd(slink); err != nil {
-			errStr := fmt.Sprintf("doNetworkCreate: LinkAdd on %s failed: %s",
-			dummyIntfName, err)
-			return errors.New(errStr), ""
-		}
-
-		// ip link set ${dummy-interface} up
-		if err := netlink.LinkSetUp(slink); err != nil {
-			errStr := fmt.Sprintf("doNetworkCreate: LinkSetUp on %s failed: %s",
-			dummyIntfName, err)
-			return errors.New(errStr), ""
-		}
-
-		// Turn ARP off on our dummy link
-		if err := netlink.LinkSetARPOff(slink); err != nil {
-			errStr := fmt.Sprintf("doNetworkCreate: LinkSetARPOff on %s failed: %s",
-			dummyIntfName, err)
-			return errors.New(errStr), ""
-		}
-
-		var destAddr string
-		if status.Ipv4Eid {
-			destAddr = status.Subnet.String()
-		} else {
-			destAddr = "fd00::/8"
-		}
-		_, ipnet, err := net.ParseCIDR(destAddr)
-		if err != nil {
-			errStr := fmt.Sprintf("doNetworkCreate: ParseCIDR of %s failed",
-			status.Subnet.String())
-			return errors.New(errStr), ""
-		}
-		iifIndex := link.Attrs().Index
-		oifIndex := slink.Attrs().Index
-		err = AddOverlayRuleAndRoute(bridgeName, iifIndex, oifIndex, ipnet)
-		if err != nil {
-			errStr := fmt.Sprintf(
-				"doNetworkCreate: Lisp IP rule and route addition failed for bridge %s: %s",
-				bridgeName, err)
-				return errors.New(errStr), ""
-		}
-	}
-
-	return nil, bridgeMac
+	// lisp dataplane/other network elements
+	err = createDummyInterface(status)
+	return err, bridgeMac
 }
 
 func networkInstanceBridgeDelete(
@@ -264,23 +194,11 @@
 	// When bridge and sister interfaces are deleted, code in pbr.go
 	// takes care of deleting the corresponding route tables and ip rules.
 
-	bridgeName := status.BridgeName
-	switch status.IpType {
-	case types.AddressTypeCryptoIPV4:
-		fallthrough
-	case types.AddressTypeCryptoIPV6:
-		// "s" for sister
-		dummyIntfName := "s" + bridgeName
-
-		// Delete the sister dummy interface also
-		sattrs := netlink.NewLinkAttrs()
-		sattrs.Name = dummyIntfName
-		sLink := &netlink.Dummy{LinkAttrs: sattrs}
-		netlink.LinkDel(sLink)
-	}
+	// delete the sister interface
+	deleteDummyInterface(status)
 
 	attrs := netlink.NewLinkAttrs()
-	attrs.Name = bridgeName
+	attrs.Name = status.BridgeName
 	link := &netlink.Bridge{LinkAttrs: attrs}
 	// Remove link and associated addresses
 	netlink.LinkDel(link)
@@ -290,6 +208,101 @@
 		status.BridgeNum = 0
 		bridgeNumFree(ctx, status.UUID)
 	}
+}
+
+func createDummyInterface(status *types.NetworkInstanceStatus) error {
+
+	if !status.NeedMtuRefit {
+		return nil
+	}
+
+	bridgeName := status.BridgeName
+	bridgeNum := status.BridgeNum
+
+	if status.Subnet.IP != nil {
+		ipv4Eid := (status.Subnet.IP.To4() != nil)
+		status.Ipv4Eid = ipv4Eid
+	}
+
+	sattrs := netlink.NewLinkAttrs()
+	// "s" for sister
+	dummyIntfName := "s" + bridgeName
+	sattrs.Name = dummyIntfName
+
+	slinkMac := fmt.Sprintf("00:16:3e:06:01:%02x", bridgeNum)
+	hw, err := net.ParseMAC(slinkMac)
+	if err != nil {
+		log.Fatal("doNetworkCreate: ParseMAC failed: ", slinkMac, err)
+	}
+	sattrs.HardwareAddr = hw
+	// 1280 gives us a comfortable buffer for lisp encapsulation
+	sattrs.MTU = 1280
+	slink := &netlink.Dummy{LinkAttrs: sattrs}
+	if err := netlink.LinkAdd(slink); err != nil {
+		errStr := fmt.Sprintf("doNetworkCreate: LinkAdd on %s failed: %s",
+			dummyIntfName, err)
+		return errors.New(errStr)
+	}
+
+	// ip link set ${dummy-interface} up
+	if err := netlink.LinkSetUp(slink); err != nil {
+		errStr := fmt.Sprintf("doNetworkCreate: LinkSetUp on %s failed: %s",
+			dummyIntfName, err)
+		return errors.New(errStr)
+	}
+
+	// Turn ARP off on our dummy link
+	if err := netlink.LinkSetARPOff(slink); err != nil {
+		errStr := fmt.Sprintf("doNetworkCreate: LinkSetARPOff on %s failed: %s",
+			dummyIntfName, err)
+		return errors.New(errStr)
+	}
+
+	var destAddr string
+	if status.Ipv4Eid {
+		destAddr = status.Subnet.String()
+	} else {
+		destAddr = "fd00::/8"
+	}
+	_, ipnet, err := net.ParseCIDR(destAddr)
+	if err != nil {
+		errStr := fmt.Sprintf("doNetworkCreate: ParseCIDR of %s failed",
+			status.Subnet.String())
+		return errors.New(errStr)
+	}
+
+	// get bridge index
+	attrs := netlink.NewLinkAttrs()
+	attrs.Name = bridgeName
+	link := &netlink.Bridge{LinkAttrs: attrs}
+	iifIndex := link.Attrs().Index
+
+	// get link index
+	oifIndex := slink.Attrs().Index
+	err = AddOverlayRuleAndRoute(bridgeName, iifIndex, oifIndex, ipnet)
+	if err != nil {
+		errStr := fmt.Sprintf(
+			"doNetworkCreate: Lisp IP rule and route addition failed for bridge %s: %s",
+			bridgeName, err)
+		return errors.New(errStr)
+	}
+	return nil
+}
+
+func deleteDummyInterface(status *types.NetworkInstanceStatus) {
+
+	if !status.NeedMtuRefit {
+		return
+	}
+	bridgeName := status.BridgeName
+	// "s" for sister
+	dummyIntfName := "s" + bridgeName
+
+	// Delete the sister dummy interface also
+	sattrs := netlink.NewLinkAttrs()
+	sattrs.Name = dummyIntfName
+	sLink := &netlink.Dummy{LinkAttrs: sattrs}
+	netlink.LinkDel(sLink)
 }
 
 func doNetworkInstanceBridgeAclsDelete(
@@ -519,8 +532,8 @@
 	//  Check NetworkInstanceType
 	switch status.Type {
 	case types.NetworkInstanceTypeLocal:
+		// Do nothing
 	case types.NetworkInstanceTypeSwitch:
-	case types.NetworkInstanceTypeCloud:
 		// Do nothing
 	case types.NetworkInstanceTypeCloud:
 		// Do nothing
@@ -621,7 +634,7 @@
 	status *types.NetworkInstanceStatus) error {
 	// For Mesh type network instance with Crypto V6 addressing, no dhcp-range
 	// will be specified.
-	if status.Type == types.NetworkInstanceTypeMesh  &&
+	if status.Type == types.NetworkInstanceTypeMesh &&
 		status.IpType == types.AddressTypeCryptoIPV6 {
 		return nil
 	}
@@ -931,7 +944,6 @@
 		}
 	}
 
-
 	// If not we do a local allocation
 	// Assign the gateway Address as the bridge IP address
 	if ipAddr == "" {
@@ -1053,13 +1065,10 @@
 		}
 	case types.NetworkInstanceTypeLocal:
 		err = natActivateForNetworkInstance(ctx, status)
-<<<<<<< HEAD
 	case types.NetworkInstanceTypeCloud:
 		err = vpnActivateForNetworkInstance(ctx, status)
-=======
 	case types.NetworkInstanceTypeMesh:
 		err = lispActivateForNetworkInstance(ctx, status)
->>>>>>> 657eb482
 	default:
 		errStr := fmt.Sprintf("doNetworkInstanceActivate: NetworkInstance %d not yet supported",
 			status.Type)
@@ -1121,15 +1130,13 @@
 
 	bridgeInactivateforNetworkInstance(ctx, status)
 	natInactivateForNetworkInstance(ctx, status)
-<<<<<<< HEAD
 	switch status.Type {
 	case types.NetworkInstanceTypeCloud:
 		vpnInactivateForNetworkInstance(ctx, status)
-	}
-
-=======
-	lispInactivateForNetworkInstance(ctx, status)
->>>>>>> 657eb482
+	case types.NetworkInstanceTypeMesh:
+		lispInactivateForNetworkInstance(ctx, status)
+	}
+
 	return
 }
 
@@ -1297,9 +1304,9 @@
 	return "", nil
 }
 
-func publishNetworkInstanceStatus(
-	ctx *zedrouterContext,
+func publishNetworkInstanceStatus(ctx *zedrouterContext,
 	status *types.NetworkInstanceStatus) {
+
 	pub := ctx.pubNetworkInstanceStatus
 	pub.Publish(status.Key(), &status)
 }
@@ -1381,7 +1388,7 @@
 
 	log.Infof("lispActivateForNetworkInstance(%s)\n", status.DisplayName)
 
-	// Create Lisp IID & map-server configlets 
+	// Create Lisp IID & map-server configlets
 	iid := status.LispConfig.IID
 	mapServers := status.LispConfig.MapServers
 	cfgPathnameIID := lispRunDirname + "/" +
@@ -1452,7 +1459,7 @@
 
 func lispInactivateForNetworkInstance(ctx *zedrouterContext,
 	status *types.NetworkInstanceStatus) {
-	// Go through the AppNetworkConfigs and delete Lisp parameters 
+	// Go through the AppNetworkConfigs and delete Lisp parameters
 	// that use this service.
 	pub := ctx.pubAppNetworkStatus
 	items := pub.GetAll()
