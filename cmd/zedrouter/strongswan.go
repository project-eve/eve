// Copyright (c) 2018 Zededa, Inc.
// All rights reserved.

// strongswan ipsec tunnel management routines

package zedrouter

import (
	"encoding/json"
	"errors"
	"github.com/zededa/go-provision/types"
	"log"
	"net"
)

const (
	AwsVpnClient      = "awsClient"
	OnPremVpnClient   = "onPremClient"
	OnPremVpnServer   = "onPremServer"
	UpLinkIpAddrType  = "upLink"
	AppLinkSubnetType = "appNet"
)

// XXX currently, only AwsVpn StrongSwan Client IpSec Tunnel handling
// XXX add support for standalone StrongSwan Server/client

func strongswanCreate(ctx *zedrouterContext, config types.NetworkServiceConfig,
	status *types.NetworkServiceStatus) error {

	log.Printf("strongswanCreate(%s)\n", config.DisplayName)

	// parse and structure the config
	vpnConfig, err := strongSwanConfigGet(ctx, config)
	if err != nil {
		return err
	}

<<<<<<< HEAD
	// if adapter is not set, return
	// XXX:FIXME add logic to pick up some uplink
	if config.Adapter == "" {
		return errors.New("uplink config is absent")
	}

	// if address error
	srcIp, err := types.GetLocalAddrAny(*ctx.deviceNetworkStatus, 0,
		config.Adapter)
	if err != nil {
		return err
	}

	// set the local config
	baseTunnelName := "tun_" + vpnConfig.VpnRole
	vpnLocalConfig := types.VpnServiceLocalConfig{}

	vpnLocalConfig.VpnRole = vpnConfig.VpnRole
	vpnLocalConfig.GatewayConfig = vpnConfig.GatewayConfig
	vpnLocalConfig.ClientConfigList = vpnConfig.ClientConfigList
	vpnLocalConfig.UpLinkConfig.Name = config.Adapter
	vpnLocalConfig.UpLinkConfig.IpAddr = srcIp.String()

	vpnLocalConfig.ClientConfigList = make([]types.VpnClientConfig,
		len(vpnConfig.ClientConfigList))

	for idx, clientConfig := range vpnConfig.ClientConfigList {
		localClientConfig := new(types.VpnClientConfig)
		localClientConfig.IpAddr = clientConfig.IpAddr
		if localClientConfig.IpAddr == "" {
			localClientConfig.IpAddr = "%any"
		}
		if localClientConfig.IpAddr == "upLink" {
			localClientConfig.IpAddr = srcIp.String()
		}
		localClientConfig.PreSharedKey = clientConfig.PreSharedKey
		localClientConfig.SubnetBlock = clientConfig.SubnetBlock
		localClientConfig.TunnelConfig.Name = fmt.Sprintf("%s_%d", baseTunnelName, idx)

		if vpnLocalConfig.VpnRole == AwsVpnClient {
			keyVal := 100 + idx
			localClientConfig.TunnelConfig.Key = fmt.Sprintf("%d", keyVal)
			localClientConfig.TunnelConfig.Mtu = "1419"
			localClientConfig.TunnelConfig.Metric = "50"
			localClientConfig.TunnelConfig.LocalIpAddr = clientConfig.TunnelConfig.LocalIpAddr
			localClientConfig.TunnelConfig.RemoteIpAddr = clientConfig.TunnelConfig.RemoteIpAddr
		}
		vpnLocalConfig.ClientConfigList[idx] = *localClientConfig
	}

=======
>>>>>>> 87e0d6c6
	// stringify and store in status
	bytes, err := json.Marshal(vpnConfig)
	if err != nil {
		return err
	}

	status.OpaqueStatus = string(bytes)
	log.Printf("StrongSwanCreate: %s\n", status.OpaqueStatus)

	// reset any previous config
	if err := ipSecServiceInactivate(vpnConfig); err != nil {
		return err
	}

	// create the ipsec config files, tunnel, routes  and filter-rules
	if err := strongSwanVpnCreate(vpnConfig); err != nil {
		log.Printf("%s StrongSwanVpn create\n", err.Error())
		return err
	}
	return nil
}

func strongswanDelete(status *types.NetworkServiceStatus) {

	log.Printf("strongswanDelete(%s)\n", status.DisplayName)

	vpnConfig, err := strongSwanVpnStatusParse(status.OpaqueStatus)
	if err != nil {
		log.Printf("strongswanDelete config absent")
		return
	}

	if err := strongSwanVpnDelete(vpnConfig); err != nil {
		log.Printf("%s StrongSwanVpn delete\n", err.Error())
	}
}

func strongswanActivate(config types.NetworkServiceConfig,
	status *types.NetworkServiceStatus, netstatus *types.NetworkObjectStatus) error {

	log.Printf("strongswanActivate(%s)\n", status.DisplayName)

	vpnConfig, err := strongSwanVpnStatusParse(status.OpaqueStatus)
	if err != nil {
		log.Printf("StrongSwanVpn config absent")
		return err
	}

	if err := strongSwanVpnActivate(vpnConfig); err != nil {
		log.Printf("%s StrongSwanVpn activate\n", err.Error())
		return err
	}
	return nil
}

func strongswanInactivate(status *types.NetworkServiceStatus,
	netstatus *types.NetworkObjectStatus) {

	log.Printf("strongswanInactivate(%s)\n", status.DisplayName)
	vpnConfig, err := strongSwanVpnStatusParse(status.OpaqueStatus)
	if err != nil {
		log.Printf("StrongSwanVpn config absent")
		return
	}

	if err := strongSwanVpnInactivate(vpnConfig); err != nil {
		log.Printf("%s StrongSwanVpn inactivate\n", err.Error())
	}
}

// StrongSwan Vpn IpSec Tenneling handler routines

func strongSwanConfigGet(ctx *zedrouterContext,
	config types.NetworkServiceConfig) (types.VpnServiceConfig, error) {

	upLink := types.NetLinkConfig{}
	appLink := types.NetLinkConfig{}
	vpnConfig := types.VpnServiceConfig{}
	appNetPresent := false

	// if adapter is not set, return
	if config.Adapter == "" {
		return vpnConfig, errors.New("uplink config is absent")
	}

	// uplink ip address error
	srcIp, err := types.GetLocalAddrAny(deviceNetworkStatus, 0, config.Adapter)
	if err != nil {
		return vpnConfig, err
	}

	upLink.Name = config.Adapter
	upLink.IpAddr = srcIp.String()

	// app net information
	appNet := lookupNetworkObjectConfig(ctx, config.AppLink.String())
	if appNet != nil {
		appNetPresent = true
		if appNet.Type != types.NT_IPV4 {
			return vpnConfig, errors.New("appnet is not IPv4")
		}
		appLink.SubnetBlock = appNet.Subnet.String()
	}

	vpnCloudConfig, err := strongSwanVpnConfigParse(config.OpaqueConfig)
	if err != nil {
		return vpnConfig, err
	}

	// XXX:TBD  host names to ip addresses in the configuration
	vpnConfig.VpnRole = vpnCloudConfig.VpnRole
	vpnConfig.PolicyBased = vpnCloudConfig.PolicyBased
	vpnConfig.GatewayConfig = vpnCloudConfig.GatewayConfig
	vpnConfig.UpLinkConfig = upLink
	vpnConfig.AppLinkConfig = appLink

	// fill and validate the ip address/subnet
	if vpnConfig.GatewayConfig.IpAddr == UpLinkIpAddrType {
		vpnConfig.GatewayConfig.IpAddr = upLink.IpAddr
	}
	if appNetPresent &&
		vpnConfig.GatewayConfig.SubnetBlock == AppLinkSubnetType {
		vpnConfig.GatewayConfig.SubnetBlock = appLink.SubnetBlock
	}
	if err := strongSwanValidateIpAddr(vpnConfig.GatewayConfig.IpAddr); err != nil {
		return vpnConfig, err
	}
	if err := strongSwanValidateSubnet(vpnConfig.GatewayConfig.SubnetBlock); err != nil {
		return vpnConfig, err
	}
	vpnConfig.ClientConfigList = make([]types.VpnClientConfig,
		len(vpnCloudConfig.ClientConfigList))

	for idx, ssClientConfig := range vpnCloudConfig.ClientConfigList {
		clientConfig := new(types.VpnClientConfig)
		clientConfig.IpAddr = ssClientConfig.IpAddr
		clientConfig.SubnetBlock = ssClientConfig.SubnetBlock
		clientConfig.PreSharedKey = ssClientConfig.PreSharedKey
		clientConfig.TunnelConfig.Name = vpnConfig.VpnRole
		clientConfig.TunnelConfig.Key = "100"
		clientConfig.TunnelConfig.Mtu = "1419"
		clientConfig.TunnelConfig.Metric = "50"
		clientConfig.TunnelConfig.LocalIpAddr = ssClientConfig.TunnelConfig.LocalIpAddr
		clientConfig.TunnelConfig.RemoteIpAddr = ssClientConfig.TunnelConfig.RemoteIpAddr

		if clientConfig.IpAddr == UpLinkIpAddrType {
			clientConfig.IpAddr = upLink.IpAddr
		}
		if appNetPresent &&
			clientConfig.SubnetBlock == AppLinkSubnetType {
			clientConfig.SubnetBlock = appLink.SubnetBlock
		}
		if clientConfig.IpAddr == "" {
			clientConfig.IpAddr = "%any"
		}
		// validate the ip address/subnet values
		if err := strongSwanValidateIpAddr(clientConfig.IpAddr); err != nil {
			return vpnConfig, err
		}
		if err := strongSwanValidateSubnet(clientConfig.SubnetBlock); err != nil {
			return vpnConfig, err
		}
		if err := strongSwanValidateSubnet(clientConfig.TunnelConfig.LocalIpAddr); err != nil {
			return vpnConfig, err
		}
		if err := strongSwanValidateSubnet(clientConfig.TunnelConfig.RemoteIpAddr); err != nil {
			return vpnConfig, err
		}
		vpnConfig.ClientConfigList[idx] = *clientConfig
	}

	if vpnConfig.VpnRole == OnPremVpnServer {
		if vpnConfig.GatewayConfig.IpAddr != upLink.IpAddr {
			errorStr := vpnConfig.GatewayConfig.IpAddr
			errorStr = errorStr + ", upLink: " + upLink.IpAddr
			return vpnConfig, errors.New("IpAddr Mismatch, GatewayIp: " + errorStr)
		}
		// ensure appNet match
		if appNetPresent == true &&
			vpnConfig.GatewayConfig.SubnetBlock != "" &&
			vpnConfig.GatewayConfig.SubnetBlock != appLink.SubnetBlock {
			errorStr := vpnConfig.GatewayConfig.SubnetBlock + ", appNet: " + appLink.SubnetBlock
			return vpnConfig, errors.New("Subnet Mismatch: " + errorStr)
		}
		return vpnConfig, nil
	}

	// for clients
	if appNetPresent == true {
		for _, clientConfig := range vpnConfig.ClientConfigList {
			if clientConfig.SubnetBlock != "" &&
				clientConfig.SubnetBlock != appLink.SubnetBlock {
				errorStr := clientConfig.SubnetBlock
				errorStr = errorStr + ", appNet: " + appLink.SubnetBlock
				return vpnConfig, errors.New("Subnet Mismatch: " + errorStr)
			}
		}
	}
	return vpnConfig, nil
}

func strongSwanVpnConfigParse(opaqueConfig string) (types.VpnServiceConfig, error) {
	log.Printf("strongSwanVpnConfigParse(): parsing %s\n", opaqueConfig)
	vpnConfig := types.VpnServiceConfig{}

	cb := []byte(opaqueConfig)
	strongSwanConfig := types.StrongSwanServiceConfig{}
	if err := json.Unmarshal(cb, &strongSwanConfig); err != nil {
		log.Printf("%s for strongSwanVpnConfigParse()\n", err.Error())
		return vpnConfig, err
	}

	// check for pre-shared key configuration
	if strongSwanConfig.PreSharedKey == "" {
		for _, clientConfig := range strongSwanConfig.ClientConfigList {
			if clientConfig.IpAddr == "" &&
				clientConfig.PreSharedKey == "" {
				return vpnConfig, errors.New("preshared key not set")
			}
		}
	}

	// validate ip address/subnet configurations
	if err := strongSwanValidateIpAddr(strongSwanConfig.VpnGatewayIpAddr); err != nil {
		return vpnConfig, err
	}
	if err :=strongSwanValidateSubnet(strongSwanConfig.VpnSubnetBlock); err != nil {
		return vpnConfig, err
	}
	if err := strongSwanValidateSubnet(strongSwanConfig.LocalSubnetBlock); err != nil {
		return vpnConfig, err
	}
	if err := strongSwanValidateSubnet(strongSwanConfig.VpnLocalIpAddr); err != nil {
		return vpnConfig, err
	}
	if err := strongSwanValidateSubnet(strongSwanConfig.VpnRemoteIpAddr); err != nil {
		return vpnConfig, err
	}

	for _, clientConfig := range strongSwanConfig.ClientConfigList {
		if err := strongSwanValidateIpAddr(clientConfig.IpAddr); err != nil {
			return vpnConfig, err
		}
		if err := strongSwanValidateSubnet(clientConfig.SubnetBlock); err != nil {
			return vpnConfig, err
		}
		if err := strongSwanValidateSubnet(clientConfig.TunnelConfig.LocalIpAddr); err != nil {
			return vpnConfig, err
		}
		if err := strongSwanValidateSubnet(clientConfig.TunnelConfig.RemoteIpAddr); err != nil {
			return vpnConfig, err
		}
	}

	switch strongSwanConfig.VpnRole {
	case AwsVpnClient:
		// its always route based Vpn Service
		strongSwanConfig.PolicyBased = false

		if len(strongSwanConfig.ClientConfigList) > 1 {
			return vpnConfig, errors.New("invalid client config")
		}
		// server ip address/subnet is must
		if strongSwanConfig.VpnGatewayIpAddr == "" {
			return vpnConfig, errors.New("vpn gateway not set")
		}
		if strongSwanConfig.VpnSubnetBlock == "" ||
		   strongSwanConfig.VpnSubnetBlock == AppLinkSubnetType  {
			return vpnConfig, errors.New("vpn subnet not set")
		}
		// flat configuration
		if len(strongSwanConfig.ClientConfigList) == 0 {
			if strongSwanConfig.VpnLocalIpAddr == "" ||
				strongSwanConfig.VpnRemoteIpAddr == "" {
				return vpnConfig, errors.New("invalid tunnel parameters")
			}
			// copy the parameters to the new structure
			strongSwanConfig.ClientConfigList = make([]types.VpnClientConfig, 1)
			clientConfig := new(types.VpnClientConfig)
			clientConfig.PreSharedKey = strongSwanConfig.PreSharedKey
			clientConfig.TunnelConfig.LocalIpAddr = strongSwanConfig.VpnLocalIpAddr
			clientConfig.TunnelConfig.RemoteIpAddr = strongSwanConfig.VpnRemoteIpAddr
			clientConfig.SubnetBlock = strongSwanConfig.LocalSubnetBlock
			strongSwanConfig.ClientConfigList[0] = *clientConfig
		}
		for _, clientConfig := range strongSwanConfig.ClientConfigList {
			if clientConfig.PreSharedKey == "" {
				return vpnConfig, errors.New("invalid vpn parameters")
			}
			if clientConfig.TunnelConfig.LocalIpAddr == "" ||
				clientConfig.TunnelConfig.RemoteIpAddr == "" {
				return vpnConfig, errors.New("invalid tunnel parameters")
			}
		}

	case OnPremVpnClient:
		if len(strongSwanConfig.ClientConfigList) > 1 {
			return vpnConfig, errors.New("invalid client config")
		}
		// server ip address is must
		if strongSwanConfig.VpnGatewayIpAddr == "" {
			return vpnConfig, errors.New("vpn gateway not set")
		}
		// for client, server side subnet information, is must
		if strongSwanConfig.VpnSubnetBlock == "" ||
		   strongSwanConfig.VpnSubnetBlock == AppLinkSubnetType  {
			return vpnConfig, errors.New("server subnet block not set")
		}
		// flat configuration
		if len(strongSwanConfig.ClientConfigList) == 0 {
			strongSwanConfig.ClientConfigList = make([]types.VpnClientConfig, 1)
			clientConfig := new(types.VpnClientConfig)
			clientConfig.PreSharedKey = strongSwanConfig.PreSharedKey
			clientConfig.SubnetBlock = strongSwanConfig.LocalSubnetBlock
			if clientConfig.SubnetBlock == "" &&
				vpnConfig.PolicyBased == true {
				clientConfig.SubnetBlock = AppLinkSubnetType
			}
			strongSwanConfig.ClientConfigList[0] = *clientConfig
		}

	case OnPremVpnServer:
		// if not mentioned, assume upLink ip address
		if strongSwanConfig.VpnGatewayIpAddr == "" {
			strongSwanConfig.VpnGatewayIpAddr = UpLinkIpAddrType
		}
		// if not mentioned, assume appnet subnet
		if strongSwanConfig.VpnSubnetBlock == "" {
			strongSwanConfig.VpnSubnetBlock = AppLinkSubnetType
		}
		// single client/profile flat configuration
		if len(strongSwanConfig.ClientConfigList) == 0 {
			strongSwanConfig.ClientConfigList = make([]types.VpnClientConfig, 1)
			clientConfig := new(types.VpnClientConfig)
			clientConfig.PreSharedKey = strongSwanConfig.PreSharedKey
			clientConfig.SubnetBlock = strongSwanConfig.LocalSubnetBlock
			strongSwanConfig.ClientConfigList[0] = *clientConfig
		}
		for _, clientConfig := range strongSwanConfig.ClientConfigList {
			// for route based server, client subnet information is must
			if clientConfig.SubnetBlock == "" ||
			   clientConfig.SubnetBlock == AppLinkSubnetType {
				if strongSwanConfig.PolicyBased == false {
					return vpnConfig, errors.New("client subnet block not set")
				}
			}
		}
	default:
		return vpnConfig, errors.New("invalid vpn role: " + strongSwanConfig.VpnRole)
	}

	// fill up our structure
	vpnConfig.VpnRole = strongSwanConfig.VpnRole
	vpnConfig.PolicyBased = strongSwanConfig.PolicyBased
	vpnConfig.GatewayConfig.IpAddr = strongSwanConfig.VpnGatewayIpAddr
	vpnConfig.GatewayConfig.SubnetBlock = strongSwanConfig.VpnSubnetBlock
	vpnConfig.ClientConfigList = make([]types.VpnClientConfig,
		len(strongSwanConfig.ClientConfigList))

	for idx, ssClientConfig := range strongSwanConfig.ClientConfigList {
		clientConfig := new(types.VpnClientConfig)
		clientConfig.IpAddr = ssClientConfig.IpAddr
		clientConfig.SubnetBlock = ssClientConfig.SubnetBlock
		clientConfig.PreSharedKey = ssClientConfig.PreSharedKey

		if vpnConfig.VpnRole == OnPremVpnClient &&
			clientConfig.SubnetBlock == "" {
			clientConfig.SubnetBlock = AppLinkSubnetType
		}

		if clientConfig.PreSharedKey == "" {
			clientConfig.PreSharedKey = strongSwanConfig.PreSharedKey
		}
		clientConfig.TunnelConfig.LocalIpAddr = ssClientConfig.TunnelConfig.LocalIpAddr
		clientConfig.TunnelConfig.RemoteIpAddr = ssClientConfig.TunnelConfig.RemoteIpAddr
		vpnConfig.ClientConfigList[idx] = *clientConfig
	}

	// XXX:FIXME only for debug
	if bytes, err := json.Marshal(vpnConfig); err == nil {
		log.Printf("strongSwanConfigParse(): %s\n", string(bytes))
	}
	return vpnConfig, nil
}

func strongSwanVpnStatusParse(opaqueStatus string) (types.VpnServiceConfig, error) {

	log.Printf("strongSwanVpnStatusParse: parsing %s\n", opaqueStatus)

	cb := []byte(opaqueStatus)
	vpnConfig := types.VpnServiceConfig{}
	if err := json.Unmarshal(cb, &vpnConfig); err != nil {
		log.Printf("%s awsStrongSwanLocalConfig \n", err.Error())
		return vpnConfig, err
	}
	return vpnConfig, nil
}

func strongSwanVpnCreate(vpnConfig types.VpnServiceConfig) error {

	gatewayConfig := vpnConfig.GatewayConfig

	log.Printf("StrongSwan IpSec Vpn Create %s:%s, %s:%s\n",
		vpnConfig.VpnRole, vpnConfig.PolicyBased,
		gatewayConfig.IpAddr, gatewayConfig.SubnetBlock)

	if err := charonRouteConfigCreate(vpnConfig.PolicyBased); err != nil {
		return err
	}

	// create ipsec.conf
	if err := ipSecServiceConfigCreate(vpnConfig); err != nil {
		return err
	}

	// create ipsec.secrets
	if err := ipSecSecretConfigCreate(vpnConfig); err != nil {
		return err
	}

	// create tunnel interface
	if err := ipLinkTunnelCreate(vpnConfig); err != nil {
		return err
	}

	// create iptable rules
	if err := ipTablesRuleCreate(vpnConfig); err != nil {
		return err
	}

	// issue sysctl for ipsec
	if err := sysctlConfigCreate(vpnConfig); err != nil {
		return err
	}

	if err := sysctlConfigSet(); err != nil {
		return err
	}

	// request ipsec service start
	if err := ipSecServiceActivate(vpnConfig); err != nil {
		return err
	}

	// request ip route create
	if err := ipRouteCreate(vpnConfig); err != nil {
		return err
	}
	return nil
}

func strongSwanVpnDelete(vpnConfig types.VpnServiceConfig) error {

	gatewayConfig := vpnConfig.GatewayConfig

	log.Printf("strongSwan IpSec Vpn Delete %s:%s, %s, %s\n",
		vpnConfig.VpnRole, vpnConfig.PolicyBased,
		gatewayConfig.IpAddr, gatewayConfig.SubnetBlock)

	// reset ipsec.conf/ipsec.secrets
	// set default files in place of existing
	if err := ipSecServiceConfigDelete(); err != nil {
		return err
	}

	if err := ipSecSecretConfigDelete(); err != nil {
		return err
	}

	// request iptables rule delete
	if err := ipTablesRulesDelete(vpnConfig); err != nil {
		return err
	}

	// request ip route delete
	if err := ipRouteDelete(vpnConfig); err != nil {
		return err
	}

	// request tunnel interface delete
	if err := ipLinkTunnelDelete(vpnConfig); err != nil {
		return err
	}

	// sysctl for ipsec config reset
	if err := sysctlConfigReset(vpnConfig); err != nil {
		return err
	}

	// reset charon config
	charonConfigReset()
	return nil
}

func strongSwanVpnActivate(vpnConfig types.VpnServiceConfig) error {

	clientConfig := vpnConfig.ClientConfigList[0]
	tunnelConfig := clientConfig.TunnelConfig

	if vpnConfig.PolicyBased == false {
		// check iplink interface existence
		if err := ipLinkInfExists(tunnelConfig.Name); err != nil {
			log.Printf("%s for %s ipLink status", err.Error(),
				tunnelConfig.Name)
			return err
		}
		// check iplink interface status
		if err := ipLinkIntfStateCheck(tunnelConfig.Name); err != nil {
			log.Printf("%s for %s ipLink status", err.Error(),
				tunnelConfig.Name)
			// issue ifup command for the tunnel
			if err := issueIfUpCmd(tunnelConfig.Name); err != nil {
				return err
			}
			return err
		}
	}

	// check iptables rule status
	if err := ipTablesRuleCheck(vpnConfig); err != nil {
		log.Printf("%s for %s ipTables status", err.Error(), tunnelConfig.Name)
		if err := ipTablesRuleCreate(vpnConfig); err != nil {
			return err
		}
		return err
	}

	// check ipsec tunnel status
	if err := ipSecTunnelStateCheck(vpnConfig.VpnRole, tunnelConfig.Name); err != nil {
		log.Printf("%s for %s ipSec status", err.Error(), tunnelConfig.Name)
		if err := ipSecServiceActivate(vpnConfig); err != nil {
			return err
		}
		return err
	}

	// check ip routes
	if err := ipRouteCheck(vpnConfig); err != nil {
		if err := ipRouteCreate(vpnConfig); err != nil {
			return err
		}
	}
	return nil
}

func strongSwanVpnInactivate(vpnConfig types.VpnServiceConfig) error {
	if err := ipSecServiceInactivate(vpnConfig); err != nil {
		return err
	}
	return nil
}

func strongSwanValidateSubnet(subnet string) error {
	if subnet != "" && subnet != AppLinkSubnetType {
		if _, _, err := net.ParseCIDR(subnet); err != nil {
			return err
		}
	}
	return nil
}

func strongSwanValidateIpAddr(ipAddr string) error {
	if ipAddr != "" && ipAddr != "%any" {
		if ip := net.ParseIP(ipAddr); ip == nil {
			return  errors.New("invalid ip address: " + ipAddr)
		}
	}
	return nil
}<|MERGE_RESOLUTION|>--- conflicted
+++ resolved
@@ -35,59 +35,6 @@
 		return err
 	}
 
-<<<<<<< HEAD
-	// if adapter is not set, return
-	// XXX:FIXME add logic to pick up some uplink
-	if config.Adapter == "" {
-		return errors.New("uplink config is absent")
-	}
-
-	// if address error
-	srcIp, err := types.GetLocalAddrAny(*ctx.deviceNetworkStatus, 0,
-		config.Adapter)
-	if err != nil {
-		return err
-	}
-
-	// set the local config
-	baseTunnelName := "tun_" + vpnConfig.VpnRole
-	vpnLocalConfig := types.VpnServiceLocalConfig{}
-
-	vpnLocalConfig.VpnRole = vpnConfig.VpnRole
-	vpnLocalConfig.GatewayConfig = vpnConfig.GatewayConfig
-	vpnLocalConfig.ClientConfigList = vpnConfig.ClientConfigList
-	vpnLocalConfig.UpLinkConfig.Name = config.Adapter
-	vpnLocalConfig.UpLinkConfig.IpAddr = srcIp.String()
-
-	vpnLocalConfig.ClientConfigList = make([]types.VpnClientConfig,
-		len(vpnConfig.ClientConfigList))
-
-	for idx, clientConfig := range vpnConfig.ClientConfigList {
-		localClientConfig := new(types.VpnClientConfig)
-		localClientConfig.IpAddr = clientConfig.IpAddr
-		if localClientConfig.IpAddr == "" {
-			localClientConfig.IpAddr = "%any"
-		}
-		if localClientConfig.IpAddr == "upLink" {
-			localClientConfig.IpAddr = srcIp.String()
-		}
-		localClientConfig.PreSharedKey = clientConfig.PreSharedKey
-		localClientConfig.SubnetBlock = clientConfig.SubnetBlock
-		localClientConfig.TunnelConfig.Name = fmt.Sprintf("%s_%d", baseTunnelName, idx)
-
-		if vpnLocalConfig.VpnRole == AwsVpnClient {
-			keyVal := 100 + idx
-			localClientConfig.TunnelConfig.Key = fmt.Sprintf("%d", keyVal)
-			localClientConfig.TunnelConfig.Mtu = "1419"
-			localClientConfig.TunnelConfig.Metric = "50"
-			localClientConfig.TunnelConfig.LocalIpAddr = clientConfig.TunnelConfig.LocalIpAddr
-			localClientConfig.TunnelConfig.RemoteIpAddr = clientConfig.TunnelConfig.RemoteIpAddr
-		}
-		vpnLocalConfig.ClientConfigList[idx] = *localClientConfig
-	}
-
-=======
->>>>>>> 87e0d6c6
 	// stringify and store in status
 	bytes, err := json.Marshal(vpnConfig)
 	if err != nil {
