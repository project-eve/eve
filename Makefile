--- conflicted
+++ resolved
@@ -112,11 +112,7 @@
 
 test: $(GOBUILDER) | $(DIST)
 	@echo Running tests on $(GOMODULE)
-<<<<<<< HEAD
-	@$(DOCKER_GO) "go test -v $(GOMODULE)/... 2>&1 | go-junit-report" $(GOTREE) $(GOMODULE) > $(DIST)/results.xml
-=======
 	@$(DOCKER_GO) "go test -v $(GOMODULE)/... 2>&1 | go-junit-report" $(GOTREE) $(GOMODULE) | sed -e '1d' > $(DIST)/results.xml
->>>>>>> 88eee337
 
 clean:
 	rm -rf $(DIST) pkg/pillar/Dockerfile pkg/qrexec-lib/Dockerfile pkg/qrexec-dom0/Dockerfile \
